--- conflicted
+++ resolved
@@ -5331,17 +5331,18 @@
             ]
           },
           {
-<<<<<<< HEAD
             "name": "Groups",
             "fields": [
               {
                 "defined": "Groups"
-=======
+              }
+            ]
+          },
+          {
             "name": "FreezeExecute",
             "fields": [
               {
                 "defined": "FreezeExecute"
->>>>>>> 7022f76c
               }
             ]
           }
@@ -5402,11 +5403,10 @@
             "name": "BubblegumV2"
           },
           {
-<<<<<<< HEAD
             "name": "Groups"
-=======
+          },
+          {
             "name": "FreezeExecute"
->>>>>>> 7022f76c
           }
         ]
       }
