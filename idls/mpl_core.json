--- conflicted
+++ resolved
@@ -4164,7 +4164,6 @@
     },
     {
       "code": 35,
-<<<<<<< HEAD
       "name": "OracleCanRejectOnly",
       "msg": "Oracle external plugin can only be configured to reject"
     },
@@ -4172,10 +4171,6 @@
       "code": 36,
       "name": "OracleRequiresLifecycleCheck",
       "msg": "Oracle external plugin must have at least one lifecycle check"
-=======
-      "name": "OracleCanDenyOnly",
-      "msg": "Oracle external plugin can only be configured to deny"
->>>>>>> e840018e
     }
   ],
   "metadata": {
