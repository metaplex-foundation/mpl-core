--- conflicted
+++ resolved
@@ -2082,6 +2082,13 @@
       }
     },
     {
+      "name": "AddBlocker",
+      "type": {
+        "kind": "struct",
+        "fields": []
+      }
+    },
+    {
       "name": "Attribute",
       "type": {
         "kind": "struct",
@@ -2208,6 +2215,13 @@
             "type": "bool"
           }
         ]
+      }
+    },
+    {
+      "name": "ImmutableMetadata",
+      "type": {
+        "kind": "struct",
+        "fields": []
       }
     },
     {
@@ -2745,18 +2759,7 @@
       }
     },
     {
-<<<<<<< HEAD
       "name": "ApprovePluginAuthorityV1Args",
-=======
-      "name": "AddBlocker",
-      "type": {
-        "kind": "struct",
-        "fields": []
-      }
-    },
-    {
-      "name": "Attribute",
->>>>>>> 008d7aba
       "type": {
         "kind": "struct",
         "fields": [
@@ -2867,18 +2870,7 @@
       }
     },
     {
-<<<<<<< HEAD
       "name": "CreateV2Args",
-=======
-      "name": "ImmutableMetadata",
-      "type": {
-        "kind": "struct",
-        "fields": []
-      }
-    },
-    {
-      "name": "MasterEdition",
->>>>>>> 008d7aba
       "type": {
         "kind": "struct",
         "fields": [
@@ -3429,6 +3421,22 @@
                 "defined": "MasterEdition"
               }
             ]
+          },
+          {
+            "name": "AddBlocker",
+            "fields": [
+              {
+                "defined": "AddBlocker"
+              }
+            ]
+          },
+          {
+            "name": "ImmutableMetadata",
+            "fields": [
+              {
+                "defined": "ImmutableMetadata"
+              }
+            ]
           }
         ]
       }
@@ -3470,6 +3478,12 @@
           },
           {
             "name": "MasterEdition"
+          },
+          {
+            "name": "AddBlocker"
+          },
+          {
+            "name": "ImmutableMetadata"
           }
         ]
       }
@@ -3791,22 +3805,6 @@
                 "defined": "Authority"
               }
             ]
-          },
-          {
-            "name": "AddBlocker",
-            "fields": [
-              {
-                "defined": "AddBlocker"
-              }
-            ]
-          },
-          {
-            "name": "ImmutableMetadata",
-            "fields": [
-              {
-                "defined": "ImmutableMetadata"
-              }
-            ]
           }
         ]
       }
@@ -3874,7 +3872,6 @@
         "kind": "enum",
         "variants": [
           {
-<<<<<<< HEAD
             "name": "V1",
             "fields": [
               {
@@ -3902,15 +3899,6 @@
                 }
               }
             ]
-=======
-            "name": "MasterEdition"
-          },
-          {
-            "name": "AddBlocker"
-          },
-          {
-            "name": "ImmutableMetadata"
->>>>>>> 008d7aba
           }
         ]
       }
