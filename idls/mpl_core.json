--- conflicted
+++ resolved
@@ -4151,23 +4151,16 @@
     },
     {
       "code": 32,
-<<<<<<< HEAD
-=======
       "name": "ExternalPluginAlreadyExists",
       "msg": "External Plugin already exists"
     },
     {
       "code": 33,
->>>>>>> 50184c44
       "name": "MissingAsset",
       "msg": "Missing asset needed for extra account PDA derivation"
     },
     {
-<<<<<<< HEAD
-      "code": 33,
-=======
       "code": 34,
->>>>>>> 50184c44
       "name": "MissingExternalAccount",
       "msg": "Missing account needed for external plugin"
     }
