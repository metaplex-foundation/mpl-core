--- conflicted
+++ resolved
@@ -28,19 +28,17 @@
     #[error("Plugin not found")]
     PluginNotFound,
 
-<<<<<<< HEAD
     /// 5 - Numerical Overflow
     #[error("Numerical Overflow")]
     NumericalOverflow,
-=======
-    /// 5 - Incorrect account
+
+    /// 6 - Incorrect account
     #[error("Incorrect account")]
     IncorrectAccount,
 
-    /// 5 - Provided data does not match asset hash.
+    /// 7 - Provided data does not match asset hash.
     #[error("Incorrect asset hash")]
     IncorrectAssetHash,
->>>>>>> cc085c73
 }
 
 impl PrintProgramError for MplAssetError {
