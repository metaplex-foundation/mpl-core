--- conflicted
+++ resolved
@@ -68,15 +68,13 @@
     #[error("Cannot burn a collection NFT")]
     CannotBurnCollection,
 
-<<<<<<< HEAD
     /// 15 - Plugin already exists
     #[error("Plugin already exists")]
     PluginAlreadyExists,
-=======
-    /// 15 - Numerical overflow
+
+    /// 16 - Numerical overflow
     #[error("Numerical overflow")]
     NumericalOverflowError,
->>>>>>> 1a56b2ae
 }
 
 impl PrintProgramError for MplAssetError {
