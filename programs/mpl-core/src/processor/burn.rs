--- conflicted
+++ resolved
@@ -9,7 +9,7 @@
     state::{AssetV1, CollectionV1, CompressionProof, Key, SolanaAccount, Wrappable},
     utils::{
         close_program_account, load_key, rebuild_account_state_from_proof_data, resolve_authority,
-        validate_asset_permissions, validate_collection_permissions, verify_proof,
+        validate_asset_permissions, verify_proof,
     },
 };
 
@@ -132,23 +132,6 @@
         }
     }
 
-<<<<<<< HEAD
-    // Validate collection permissions.
-    let _ = validate_collection_permissions(
-        accounts,
-        authority,
-        ctx.accounts.collection,
-        None,
-        None,
-        None,
-        CollectionV1::check_burn,
-        PluginType::check_burn,
-        CollectionV1::validate_burn,
-        Plugin::validate_burn,
-        Some(ExternalPluginAdapter::validate_burn),
-        Some(HookableLifecycleEvent::Burn),
-    )?;
-=======
     let collection = CollectionV1::load(ctx.accounts.collection, 0)?;
     if collection.current_size > 0 {
         return Err(MplCoreError::CollectionMustBeEmpty.into());
@@ -158,7 +141,6 @@
     if authority.key != &collection.update_authority {
         return Err(MplCoreError::InvalidAuthority.into());
     }
->>>>>>> 3bb6c9b6
 
     process_burn(ctx.accounts.collection, ctx.accounts.payer)
 }
