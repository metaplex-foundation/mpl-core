--- conflicted
+++ resolved
@@ -179,7 +179,6 @@
             msg!("Instruction: Execute");
             execute(accounts, args)
         }
-<<<<<<< HEAD
         MplAssetInstruction::CreateGroup(args) => {
             msg!("Instruction: CreateGroup");
             create_group(accounts, args)
@@ -235,12 +234,10 @@
         MplAssetInstruction::RevokeGroupPlugin => {
             msg!("Instruction: RevokeGroupPlugin");
             revoke_group_plugin(accounts)
-=======
-
+        }
         MplAssetInstruction::UpdateCollectionInfoV1(args) => {
             msg!("Instruction: UpdateCollectionInfoV1");
             update_collection_info(accounts, args)
->>>>>>> a1460e5d
         }
     }
 }