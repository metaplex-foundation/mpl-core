use borsh::{BorshDeserialize, BorshSerialize};
use mpl_utils::assert_signer;
use solana_program::{
    account_info::AccountInfo, entrypoint::ProgramResult, program::invoke,
    program_memory::sol_memcpy, rent::Rent, system_instruction, system_program, sysvar::Sysvar,
};

use crate::{
    error::MplCoreError,
    instruction::accounts::CreateV2Accounts,
    plugins::{
        create_meta_idempotent, create_plugin_meta, initialize_external_plugin, initialize_plugin,
        CheckResult, ExternalCheckResult, ExternalPlugin, ExternalPluginInitInfo, Plugin,
        PluginAuthorityPair, PluginType, PluginValidationContext, ValidationResult,
    },
    state::{
        AssetV1, Authority, CollectionV1, DataState, SolanaAccount, UpdateAuthority, COLLECT_AMOUNT,
    },
    utils::resolve_authority,
};

#[repr(C)]
#[derive(BorshSerialize, BorshDeserialize, PartialEq, Eq, Debug, Clone)]
pub(crate) struct CreateV1Args {
    pub(crate) data_state: DataState,
    pub(crate) name: String,
    pub(crate) uri: String,
    pub(crate) plugins: Option<Vec<PluginAuthorityPair>>,
}

#[repr(C)]
#[derive(BorshSerialize, BorshDeserialize, PartialEq, Eq, Debug, Clone)]
pub(crate) struct CreateV2Args {
    pub(crate) data_state: DataState,
    pub(crate) name: String,
    pub(crate) uri: String,
    pub(crate) plugins: Option<Vec<PluginAuthorityPair>>,
    pub(crate) external_plugins: Option<Vec<ExternalPluginInitInfo>>,
}

impl From<CreateV1Args> for CreateV2Args {
    fn from(item: CreateV1Args) -> Self {
        CreateV2Args {
            data_state: item.data_state,
            name: item.name,
            uri: item.uri,
            plugins: item.plugins,
            external_plugins: None,
        }
    }
}

pub(crate) fn create_v1<'a>(accounts: &'a [AccountInfo<'a>], args: CreateV1Args) -> ProgramResult {
    process_create(accounts, CreateV2Args::from(args))
}
pub(crate) fn create_v2<'a>(accounts: &'a [AccountInfo<'a>], args: CreateV2Args) -> ProgramResult {
    process_create(accounts, args)
}

pub(crate) fn process_create<'a>(
    accounts: &'a [AccountInfo<'a>],
    args: CreateV2Args,
) -> ProgramResult {
    // Accounts.
    let ctx = CreateV2Accounts::context(accounts)?;
    let rent = Rent::get()?;

    // Guards.
    assert_signer(ctx.accounts.asset)?;
    assert_signer(ctx.accounts.payer)?;
    let authority = resolve_authority(ctx.accounts.payer, ctx.accounts.authority)?;

    if *ctx.accounts.system_program.key != system_program::ID {
        return Err(MplCoreError::InvalidSystemProgram.into());
    }

    if let Some(log_wrapper) = ctx.accounts.log_wrapper {
        if log_wrapper.key != &spl_noop::ID {
            return Err(MplCoreError::InvalidLogWrapperProgram.into());
        }
    }

    if ctx.accounts.update_authority.is_some() && ctx.accounts.collection.is_some() {
        return Err(MplCoreError::ConflictingAuthority.into());
    }

    let (update_authority, collection) = match ctx.accounts.collection {
        Some(collection) => (
            UpdateAuthority::Collection(*collection.key),
            Some(CollectionV1::load(collection, 0)?),
        ),
        None => (
            UpdateAuthority::Address(
                *ctx.accounts
                    .update_authority
                    .unwrap_or(ctx.accounts.payer)
                    .key,
            ),
            None,
        ),
    };

    if update_authority.validate_create(&ctx.accounts, &args)? == ValidationResult::Rejected {
        return Err(MplCoreError::InvalidAuthority.into());
    }

    let new_asset = AssetV1::new(
        *ctx.accounts
            .owner
            .unwrap_or(ctx.accounts.update_authority.unwrap_or(ctx.accounts.payer))
            .key,
        update_authority,
        args.name.clone(),
        args.uri.clone(),
    );

    let serialized_data = new_asset.try_to_vec()?;

    let serialized_data = match args.data_state {
        DataState::AccountState => serialized_data,
        DataState::LedgerState => {
            // TODO: Implement minting compressed.
            solana_program::msg!("Error: Minting compressed is currently not available");
            return Err(MplCoreError::NotAvailable.into());
        }
    };

    let lamports = rent.minimum_balance(serialized_data.len()) + COLLECT_AMOUNT;

    // CPI to the System Program.
    invoke(
        &system_instruction::create_account(
            ctx.accounts.payer.key,
            ctx.accounts.asset.key,
            lamports,
            serialized_data.len() as u64,
            &crate::ID,
        ),
        &[
            ctx.accounts.payer.clone(),
            ctx.accounts.asset.clone(),
            ctx.accounts.system_program.clone(),
        ],
    )?;

    sol_memcpy(
        &mut ctx.accounts.asset.try_borrow_mut_data()?,
        &serialized_data,
        serialized_data.len(),
    );

<<<<<<< HEAD
    if args.data_state == DataState::AccountState {
        let mut approved = true;
        let mut force_approved = false;

        if let Some(plugins) = args.plugins {
            if !plugins.is_empty() {
                let (mut plugin_header, mut plugin_registry) = create_plugin_meta::<AssetV1>(
                    &new_asset,
=======
    if let (Some(plugins), DataState::AccountState) = (args.plugins, args.data_state) {
        if !plugins.is_empty() {
            let (mut plugin_header, mut plugin_registry) = create_plugin_meta::<AssetV1>(
                new_asset,
                ctx.accounts.asset,
                ctx.accounts.payer,
                ctx.accounts.system_program,
            )?;
            let mut approved = true;
            let mut force_approved = false;
            for plugin in &plugins {
                // TODO move into plugin validation when asset/collection is part of validation context
                let plugin_type = PluginType::from(&plugin.plugin);
                if plugin_type == PluginType::MasterEdition {
                    return Err(MplCoreError::InvalidPlugin.into());
                }
                if PluginType::check_create(&PluginType::from(&plugin.plugin)) != CheckResult::None
                {
                    let validation_ctx = PluginValidationContext {
                        self_authority: &plugin.authority.unwrap_or(plugin.plugin.manager()),
                        authority_info: authority,
                        resolved_authorities: None,
                        new_owner: None,
                        target_plugin: None,
                    };
                    match Plugin::validate_create(&plugin.plugin, &validation_ctx)? {
                        ValidationResult::Rejected => approved = false,
                        ValidationResult::ForceApproved => force_approved = true,
                        _ => (),
                    };
                }
                initialize_plugin::<AssetV1>(
                    &plugin.plugin,
                    &plugin.authority.unwrap_or(plugin.plugin.manager()),
                    &mut plugin_header,
                    &mut plugin_registry,
>>>>>>> 82167723
                    ctx.accounts.asset,
                    ctx.accounts.payer,
                    ctx.accounts.system_program,
                )?;
                for plugin in &plugins {
                    if PluginType::check_create(&PluginType::from(&plugin.plugin))
                        != CheckResult::None
                    {
                        let validation_ctx = PluginValidationContext {
                            self_authority: &plugin.authority.unwrap_or(plugin.plugin.manager()),
                            authority_info: authority,
                            resolved_authorities: None,
                            new_owner: None,
                            target_plugin: None,
                        };
                        match Plugin::validate_create(&plugin.plugin, &validation_ctx)? {
                            ValidationResult::Rejected => approved = false,
                            ValidationResult::ForceApproved => force_approved = true,
                            _ => (),
                        };
                    }
                    initialize_plugin::<AssetV1>(
                        &plugin.plugin,
                        &plugin.authority.unwrap_or(plugin.plugin.manager()),
                        &mut plugin_header,
                        &mut plugin_registry,
                        ctx.accounts.asset,
                        ctx.accounts.payer,
                        ctx.accounts.system_program,
                    )?;
                }
            }
        }

        if let Some(plugins) = args.external_plugins {
            if !plugins.is_empty() {
                let (_, mut plugin_header, mut plugin_registry) = create_meta_idempotent::<AssetV1>(
                    ctx.accounts.asset,
                    ctx.accounts.payer,
                    ctx.accounts.system_program,
                )?;
                for plugin_init_info in &plugins {
                    if ExternalPlugin::check_create(plugin_init_info) != ExternalCheckResult::none()
                    {
                        let validation_ctx = PluginValidationContext {
                            // External plugins are always managed by the update authority.
                            self_authority: &Authority::UpdateAuthority,
                            authority_info: authority,
                            resolved_authorities: None,
                            new_owner: None,
                            target_plugin: None,
                        };
                        if ExternalPlugin::validate_create(
                            &ExternalPlugin::from(plugin_init_info),
                            &validation_ctx,
                        )? == ValidationResult::Rejected
                        {
                            approved = false;
                        }
                    }
                    initialize_external_plugin::<AssetV1>(
                        plugin_init_info,
                        &mut plugin_header,
                        &mut plugin_registry,
                        ctx.accounts.asset,
                        ctx.accounts.payer,
                        ctx.accounts.system_program,
                    )?;
                }
            }
        }

        if !(approved || force_approved) {
            return Err(MplCoreError::InvalidAuthority.into());
        }
    }

    if let Some(mut collection) = collection {
        collection.increment()?;
        collection.save(ctx.accounts.collection.unwrap(), 0)?;
    };

    Ok(())
}<|MERGE_RESOLUTION|>--- conflicted
+++ resolved
@@ -149,7 +149,6 @@
         serialized_data.len(),
     );
 
-<<<<<<< HEAD
     if args.data_state == DataState::AccountState {
         let mut approved = true;
         let mut force_approved = false;
@@ -158,49 +157,16 @@
             if !plugins.is_empty() {
                 let (mut plugin_header, mut plugin_registry) = create_plugin_meta::<AssetV1>(
                     &new_asset,
-=======
-    if let (Some(plugins), DataState::AccountState) = (args.plugins, args.data_state) {
-        if !plugins.is_empty() {
-            let (mut plugin_header, mut plugin_registry) = create_plugin_meta::<AssetV1>(
-                new_asset,
-                ctx.accounts.asset,
-                ctx.accounts.payer,
-                ctx.accounts.system_program,
-            )?;
-            let mut approved = true;
-            let mut force_approved = false;
-            for plugin in &plugins {
-                // TODO move into plugin validation when asset/collection is part of validation context
-                let plugin_type = PluginType::from(&plugin.plugin);
-                if plugin_type == PluginType::MasterEdition {
-                    return Err(MplCoreError::InvalidPlugin.into());
-                }
-                if PluginType::check_create(&PluginType::from(&plugin.plugin)) != CheckResult::None
-                {
-                    let validation_ctx = PluginValidationContext {
-                        self_authority: &plugin.authority.unwrap_or(plugin.plugin.manager()),
-                        authority_info: authority,
-                        resolved_authorities: None,
-                        new_owner: None,
-                        target_plugin: None,
-                    };
-                    match Plugin::validate_create(&plugin.plugin, &validation_ctx)? {
-                        ValidationResult::Rejected => approved = false,
-                        ValidationResult::ForceApproved => force_approved = true,
-                        _ => (),
-                    };
-                }
-                initialize_plugin::<AssetV1>(
-                    &plugin.plugin,
-                    &plugin.authority.unwrap_or(plugin.plugin.manager()),
-                    &mut plugin_header,
-                    &mut plugin_registry,
->>>>>>> 82167723
                     ctx.accounts.asset,
                     ctx.accounts.payer,
                     ctx.accounts.system_program,
                 )?;
                 for plugin in &plugins {
+                    // TODO move into plugin validation when asset/collection is part of validation context
+                    let plugin_type = PluginType::from(&plugin.plugin);
+                    if plugin_type == PluginType::MasterEdition {
+                        return Err(MplCoreError::InvalidPlugin.into());
+                    }
                     if PluginType::check_create(&PluginType::from(&plugin.plugin))
                         != CheckResult::None
                     {
