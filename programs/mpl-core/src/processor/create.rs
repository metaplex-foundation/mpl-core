--- conflicted
+++ resolved
@@ -9,13 +9,8 @@
     error::MplCoreError,
     instruction::accounts::CreateV2Accounts,
     plugins::{
-<<<<<<< HEAD
         create_plugin_meta, initialize_plugin, CheckResult, ExternalPluginInitInfo, Plugin,
-        PluginAuthorityPair, PluginType, ValidationResult,
-=======
-        create_plugin_meta, initialize_plugin, CheckResult, Plugin, PluginAuthorityPair,
-        PluginType, PluginValidationContext, ValidationResult,
->>>>>>> a64562dd
+        PluginAuthorityPair, PluginType, PluginValidationContext, ValidationResult,
     },
     state::{AssetV1, CollectionV1, DataState, SolanaAccount, UpdateAuthority, COLLECT_AMOUNT},
     utils::resolve_authority,
