use borsh::{BorshDeserialize, BorshSerialize};
use mpl_utils::assert_signer;
use solana_program::{account_info::AccountInfo, entrypoint::ProgramResult, msg};

use crate::{
    error::MplCoreError,
    instruction::accounts::{AddCollectionPluginV1Accounts, AddPluginV1Accounts},
    plugins::{
        create_meta_idempotent, initialize_plugin, Plugin, PluginType, PluginValidationContext,
        ValidationResult,
    },
    state::{AssetV1, Authority, CollectionV1, DataBlob, Key, SolanaAccount},
    utils::{
        load_key, resolve_authority, validate_asset_permissions, validate_collection_permissions,
    },
};

#[repr(C)]
#[derive(BorshSerialize, BorshDeserialize, PartialEq, Eq, Debug, Clone)]
pub(crate) struct AddPluginV1Args {
    plugin: Plugin,
    init_authority: Option<Authority>,
}

pub(crate) fn add_plugin<'a>(
    accounts: &'a [AccountInfo<'a>],
    args: AddPluginV1Args,
) -> ProgramResult {
    let ctx = AddPluginV1Accounts::context(accounts)?;

    // Guards.
    assert_signer(ctx.accounts.payer)?;
    let authority = resolve_authority(ctx.accounts.payer, ctx.accounts.authority)?;

    if ctx.accounts.system_program.key != &solana_program::system_program::ID {
        return Err(MplCoreError::InvalidSystemProgram.into());
    }

    if let Some(log_wrapper) = ctx.accounts.log_wrapper {
        if log_wrapper.key != &spl_noop::ID {
            return Err(MplCoreError::InvalidLogWrapperProgram.into());
        }
    }

    if let Key::HashedAssetV1 = load_key(ctx.accounts.asset, 0)? {
        msg!("Error: Adding plugin to compressed is not available");
        return Err(MplCoreError::NotAvailable.into());
    }

    // TODO move into plugin validation when asset/collection is part of validation context
    let plugin_type = PluginType::from(&args.plugin);
    if plugin_type == PluginType::MasterEdition {
        return Err(MplCoreError::InvalidPlugin.into());
    }

    //TODO: Seed with Rejected
    let validation_ctx = PluginValidationContext {
        accounts,
        asset_info: Some(ctx.accounts.asset),
        collection_info: ctx.accounts.collection,
        self_authority: &args.init_authority.unwrap_or(args.plugin.manager()),
        authority_info: authority,
        resolved_authorities: None,
        new_owner: None,
        target_plugin: Some(&args.plugin),
    };
    if Plugin::validate_add_plugin(&args.plugin, &validation_ctx)? == ValidationResult::Rejected {
        return Err(MplCoreError::InvalidAuthority.into());
    }

    // Validate asset permissions.
    let (mut asset, _, _) = validate_asset_permissions(
        accounts,
        authority,
        ctx.accounts.asset,
        ctx.accounts.collection,
        None,
        Some(&args.plugin),
        None,
        AssetV1::check_add_plugin,
        CollectionV1::check_add_plugin,
        PluginType::check_add_plugin,
        AssetV1::validate_add_plugin,
        CollectionV1::validate_add_plugin,
        Plugin::validate_add_plugin,
        None,
        None,
    )?;

    // Increment sequence number and save only if it is `Some(_)`.
    asset.increment_seq_and_save(ctx.accounts.asset)?;

    process_add_plugin::<AssetV1>(
        ctx.accounts.asset,
        ctx.accounts.payer,
        ctx.accounts.system_program,
        &args.plugin,
        &args.init_authority.unwrap_or(args.plugin.manager()),
    )
}

#[repr(C)]
#[derive(BorshSerialize, BorshDeserialize, PartialEq, Eq, Debug, Clone)]
pub(crate) struct AddCollectionPluginV1Args {
    plugin: Plugin,
    init_authority: Option<Authority>,
}

pub(crate) fn add_collection_plugin<'a>(
    accounts: &'a [AccountInfo<'a>],
    args: AddCollectionPluginV1Args,
) -> ProgramResult {
    let ctx = AddCollectionPluginV1Accounts::context(accounts)?;

    // Guards.
    assert_signer(ctx.accounts.payer)?;
    let authority = resolve_authority(ctx.accounts.payer, ctx.accounts.authority)?;

    if ctx.accounts.system_program.key != &solana_program::system_program::ID {
        return Err(MplCoreError::InvalidSystemProgram.into());
    }

    if let Some(log_wrapper) = ctx.accounts.log_wrapper {
        if log_wrapper.key != &spl_noop::ID {
            return Err(MplCoreError::InvalidLogWrapperProgram.into());
        }
    }

<<<<<<< HEAD
    let validation_context = PluginValidationContext {
=======
    let validation_ctx = PluginValidationContext {
>>>>>>> 7dee69aa
        accounts,
        asset_info: None,
        collection_info: Some(ctx.accounts.collection),
        self_authority: &args.init_authority.unwrap_or(args.plugin.manager()),
        authority_info: authority,
        resolved_authorities: None,
        new_owner: None,
        target_plugin: Some(&args.plugin),
    };
    if Plugin::validate_add_plugin(&args.plugin, &validation_ctx)? == ValidationResult::Rejected {
        return Err(MplCoreError::InvalidAuthority.into());
    }

    // Cannot add owner-managed plugins to collection.
    if args.plugin.manager() == Authority::Owner {
        return Err(MplCoreError::InvalidAuthority.into());
    }

    // Validate collection permissions.
    let _ = validate_collection_permissions(
        accounts,
        authority,
        ctx.accounts.collection,
        Some(&args.plugin),
        None,
        CollectionV1::check_add_plugin,
        PluginType::check_add_plugin,
        CollectionV1::validate_add_plugin,
        Plugin::validate_add_plugin,
        None,
        None,
    )?;

    process_add_plugin::<CollectionV1>(
        ctx.accounts.collection,
        ctx.accounts.payer,
        ctx.accounts.system_program,
        &args.plugin,
        &args.init_authority.unwrap_or(args.plugin.manager()),
    )
}

fn process_add_plugin<'a, T: DataBlob + SolanaAccount>(
    account: &AccountInfo<'a>,
    payer: &AccountInfo<'a>,
    system_program: &AccountInfo<'a>,
    plugin: &Plugin,
    authority: &Authority,
) -> ProgramResult {
    let (_, mut plugin_header, mut plugin_registry) =
        create_meta_idempotent::<T>(account, payer, system_program)?;
    initialize_plugin::<T>(
        plugin,
        authority,
        &mut plugin_header,
        &mut plugin_registry,
        account,
        payer,
        system_program,
    )?;
    Ok(())
}<|MERGE_RESOLUTION|>--- conflicted
+++ resolved
@@ -126,11 +126,7 @@
         }
     }
 
-<<<<<<< HEAD
-    let validation_context = PluginValidationContext {
-=======
     let validation_ctx = PluginValidationContext {
->>>>>>> 7dee69aa
         accounts,
         asset_info: None,
         collection_info: Some(ctx.accounts.collection),
