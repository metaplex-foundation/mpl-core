use borsh::{BorshDeserialize, BorshSerialize};
use shank::ShankAccount;
use solana_program::{
    account_info::AccountInfo, entrypoint::ProgramResult, program_error::ProgramError,
    pubkey::Pubkey,
};
use std::mem::size_of;

use crate::{
    error::MplCoreError,
    plugins::{abstain, approve, CheckResult, ExternalPluginAdapter, Plugin, ValidationResult},
    state::{Compressible, CompressionProof, DataBlob, Key, SolanaAccount},
};

use super::{Authority, CoreAsset, UpdateAuthority};

/// The Core Asset structure that exists at the beginning of every asset account.
#[derive(Clone, BorshSerialize, BorshDeserialize, Debug, ShankAccount, Eq, PartialEq)]
pub struct AssetV1 {
    /// The account discriminator.
    pub key: Key, //1
    /// The owner of the asset.
    pub owner: Pubkey, //32
    /// The update authority of the asset.
    pub update_authority: UpdateAuthority, //33
    /// The name of the asset.
    pub name: String, //4
    /// The URI of the asset that points to the off-chain data.
    pub uri: String, //4
    /// The sequence number used for indexing with compression.
    pub seq: Option<u64>, //1
}

impl AssetV1 {
    /// The base length of the asset account with an empty name and uri and no seq.
    const BASE_LEN: usize = 1 // Key
                            + 32 // Owner
                            + 1 // Update Authority discriminator
                            + 4 // Name length
                            + 4 // URI length
                            + 1; // Seq option

    /// Create a new `Asset` with correct `Key` and `seq` of None.
    pub fn new(
        owner: Pubkey,
        update_authority: UpdateAuthority,
        name: String,
        uri: String,
    ) -> Self {
        Self {
            key: Key::AssetV1,
            owner,
            update_authority,
            name,
            uri,
            seq: None,
        }
    }

    /// If `asset.seq` is `Some(_)` then increment and save asset to account space.
    pub fn increment_seq_and_save(&mut self, account: &AccountInfo) -> ProgramResult {
        if let Some(seq) = &mut self.seq {
            *seq = seq.saturating_add(1);
            self.save(account, 0)?;
        };

        Ok(())
    }

<<<<<<< HEAD
    /// The base length of the asset account with an empty name and uri and no seq.
    pub const BASE_LENGTH: usize = 1 // Key
    + 32 // Owner
    + 1 // Update Authority
    + 4 // Name
    + 4 // URI
    + 1; // Seq

=======
>>>>>>> b98bfd7a
    /// Check permissions for the create lifecycle event.
    pub fn check_create() -> CheckResult {
        CheckResult::CanApprove
    }

    /// Check permissions for the add plugin lifecycle event.
    pub fn check_add_plugin() -> CheckResult {
        CheckResult::CanApprove
    }

    /// Check permissions for the remove plugin lifecycle event.
    pub fn check_remove_plugin() -> CheckResult {
        CheckResult::CanApprove
    }

    /// Check permissions for the update plugin lifecycle event.
    pub fn check_update_plugin() -> CheckResult {
        CheckResult::None
    }

    /// Check permissions for the approve plugin authority lifecycle event.
    pub fn check_approve_plugin_authority() -> CheckResult {
        CheckResult::CanApprove
    }

    /// Check permissions for the revoke plugin authority lifecycle event.
    pub fn check_revoke_plugin_authority() -> CheckResult {
        CheckResult::CanApprove
    }

    /// Check permissions for the transfer lifecycle event.
    pub fn check_transfer() -> CheckResult {
        CheckResult::CanApprove
    }

    /// Check permissions for the burn lifecycle event.
    pub fn check_burn() -> CheckResult {
        CheckResult::CanApprove
    }

    /// Check permissions for the update lifecycle event.
    pub fn check_update() -> CheckResult {
        CheckResult::CanApprove
    }

    /// Check permissions for the compress lifecycle event.
    pub fn check_compress() -> CheckResult {
        CheckResult::CanApprove
    }

    /// Check permissions for the decompress lifecycle event.
    pub fn check_decompress() -> CheckResult {
        CheckResult::CanApprove
    }

    /// Check permissions for the add external plugin adapter lifecycle event.
    pub fn check_add_external_plugin_adapter() -> CheckResult {
        CheckResult::CanApprove
    }

    /// Check permissions for the remove external plugin adapter lifecycle event.
    pub fn check_remove_external_plugin_adapter() -> CheckResult {
        CheckResult::CanApprove
    }

    /// Check permissions for the update external plugin adapter lifecycle event.
    pub fn check_update_external_plugin_adapter() -> CheckResult {
        CheckResult::None
    }

    /// Validate the create lifecycle event.
    pub fn validate_create(
        &self,
        _authority_info: &AccountInfo,
        _new_plugin: Option<&Plugin>,
        _: Option<&ExternalPluginAdapter>,
    ) -> Result<ValidationResult, ProgramError> {
        // If the asset is part of a collection, the collection must approve the create.
        match self.update_authority {
            UpdateAuthority::Collection(_) => abstain!(),
            _ => approve!(),
        }
    }

    /// Validate the add plugin lifecycle event.
    pub fn validate_add_plugin(
        &self,
        authority_info: &AccountInfo,
        new_plugin: Option<&Plugin>,
        _: Option<&ExternalPluginAdapter>,
    ) -> Result<ValidationResult, ProgramError> {
        let new_plugin = match new_plugin {
            Some(plugin) => plugin,
            None => return Err(MplCoreError::InvalidPlugin.into()),
        };

        // If it's an owner managed plugin or a UA managed plugin and the asset
        // is not in a collection, then it can be added.
        if (authority_info.key == &self.owner && new_plugin.manager() == Authority::Owner)
            || (UpdateAuthority::Address(*authority_info.key) == self.update_authority
                && new_plugin.manager() == Authority::UpdateAuthority)
        {
            approve!()
        } else {
            abstain!()
        }
    }

    /// Validate the remove plugin lifecycle event.
    pub fn validate_remove_plugin(
        &self,
        authority_info: &AccountInfo,
        plugin_to_remove: Option<&Plugin>,
        _: Option<&ExternalPluginAdapter>,
    ) -> Result<ValidationResult, ProgramError> {
        let plugin = match plugin_to_remove {
            Some(plugin) => plugin,
            None => return Err(MplCoreError::InvalidPlugin.into()),
        };

        if (plugin.manager() == Authority::UpdateAuthority
            && self.update_authority == UpdateAuthority::Address(*authority_info.key))
            || (plugin.manager() == Authority::Owner && authority_info.key == &self.owner)
        {
            approve!()
        } else {
            abstain!()
        }
    }

    /// Validate the update plugin lifecycle event.
    pub fn validate_update_plugin(
        &self,
        _authority_info: &AccountInfo,
        _plugin: Option<&Plugin>,
        _: Option<&ExternalPluginAdapter>,
    ) -> Result<ValidationResult, ProgramError> {
        abstain!()
    }

    /// Validate the approve plugin authority lifecycle event.
    pub fn validate_approve_plugin_authority(
        &self,
        authority_info: &AccountInfo,
        plugin: Option<&Plugin>,
        _: Option<&ExternalPluginAdapter>,
    ) -> Result<ValidationResult, ProgramError> {
        if let Some(plugin) = plugin {
            if (plugin.manager() == Authority::UpdateAuthority
                && self.update_authority == UpdateAuthority::Address(*authority_info.key))
                || (plugin.manager() == Authority::Owner && authority_info.key == &self.owner)
            {
                approve!()
            } else {
                abstain!()
            }
        } else {
            abstain!()
        }
    }

    /// Validate the revoke plugin authority lifecycle event.
    pub fn validate_revoke_plugin_authority(
        &self,
        authority_info: &AccountInfo,
        plugin: Option<&Plugin>,
        _: Option<&ExternalPluginAdapter>,
    ) -> Result<ValidationResult, ProgramError> {
        if let Some(plugin) = plugin {
            if (plugin.manager() == Authority::UpdateAuthority
                && self.update_authority == UpdateAuthority::Address(*authority_info.key))
                || (plugin.manager() == Authority::Owner && authority_info.key == &self.owner)
            {
                approve!()
            } else {
                abstain!()
            }
        } else {
            abstain!()
        }
    }

    /// Validate the update lifecycle event.
    pub fn validate_update(
        &self,
        authority_info: &AccountInfo,
        _: Option<&Plugin>,
        _: Option<&ExternalPluginAdapter>,
    ) -> Result<ValidationResult, ProgramError> {
        if authority_info.key == &self.update_authority.key() {
            approve!()
        } else {
            abstain!()
        }
    }

    /// Validate the burn lifecycle event.
    pub fn validate_burn(
        &self,
        authority_info: &AccountInfo,
        _: Option<&Plugin>,
        _: Option<&ExternalPluginAdapter>,
    ) -> Result<ValidationResult, ProgramError> {
        if authority_info.key == &self.owner {
            approve!()
        } else {
            abstain!()
        }
    }

    /// Validate the transfer lifecycle event.
    pub fn validate_transfer(
        &self,
        authority_info: &AccountInfo,
        _: Option<&Plugin>,
        _: Option<&ExternalPluginAdapter>,
    ) -> Result<ValidationResult, ProgramError> {
        if authority_info.key == &self.owner {
            approve!()
        } else {
            abstain!()
        }
    }

    /// Validate the compress lifecycle event.
    pub fn validate_compress(
        &self,
        authority_info: &AccountInfo,
        _: Option<&Plugin>,
        _: Option<&ExternalPluginAdapter>,
    ) -> Result<ValidationResult, ProgramError> {
        if authority_info.key == &self.owner {
            approve!()
        } else {
            abstain!()
        }
    }

    /// Validate the decompress lifecycle event.
    pub fn validate_decompress(
        &self,
        authority_info: &AccountInfo,
        _: Option<&Plugin>,
        _: Option<&ExternalPluginAdapter>,
    ) -> Result<ValidationResult, ProgramError> {
        if authority_info.key == &self.owner {
            approve!()
        } else {
            abstain!()
        }
    }

    /// Validate the add external plugin adapter lifecycle event.
    pub fn validate_add_external_plugin_adapter(
        &self,
        authority_info: &AccountInfo,
        _: Option<&Plugin>,
        _new_plugin: Option<&ExternalPluginAdapter>,
    ) -> Result<ValidationResult, ProgramError> {
        // If it's not in a collection, then it can be added.
        if UpdateAuthority::Address(*authority_info.key) == self.update_authority {
            approve!()
        } else {
            abstain!()
        }
    }

    /// Validate the remove external plugin adapter lifecycle event.
    pub fn validate_remove_external_plugin_adapter(
        &self,
        authority_info: &AccountInfo,
        _: Option<&Plugin>,
        _plugin_to_remove: Option<&ExternalPluginAdapter>,
    ) -> Result<ValidationResult, ProgramError> {
        if self.update_authority == UpdateAuthority::Address(*authority_info.key) {
            approve!()
        } else {
            abstain!()
        }
    }

    /// Validate the update external plugin adapter lifecycle event.
    pub fn validate_update_external_plugin_adapter(
        &self,
        _authority_info: &AccountInfo,
        _: Option<&Plugin>,
        _plugin: Option<&ExternalPluginAdapter>,
    ) -> Result<ValidationResult, ProgramError> {
        abstain!()
    }
}

impl Compressible for AssetV1 {}

impl DataBlob for AssetV1 {
    fn len(&self) -> usize {
        let mut size = AssetV1::BASE_LEN + self.name.len() + self.uri.len();

        if let UpdateAuthority::Address(_) | UpdateAuthority::Collection(_) = self.update_authority
        {
            size += 32;
        }

<<<<<<< HEAD
    fn get_size(&self) -> usize {
        let mut size = AssetV1::BASE_LENGTH + self.name.len() + self.uri.len();
        // If the update authority is not None, then we need to add the size of the address or collection.
        if self.update_authority != UpdateAuthority::None {
            size += 32;
        }
=======
>>>>>>> b98bfd7a
        if self.seq.is_some() {
            size += size_of::<u64>();
        }
        size
    }
}

impl SolanaAccount for AssetV1 {
    fn key() -> Key {
        Key::AssetV1
    }
}

impl From<CompressionProof> for AssetV1 {
    fn from(compression_proof: CompressionProof) -> Self {
        Self {
            key: Self::key(),
            update_authority: compression_proof.update_authority,
            owner: compression_proof.owner,
            name: compression_proof.name,
            uri: compression_proof.uri,
            seq: Some(compression_proof.seq),
        }
    }
}

impl CoreAsset for AssetV1 {
    fn update_authority(&self) -> UpdateAuthority {
        self.update_authority.clone()
    }

    fn owner(&self) -> &Pubkey {
        &self.owner
    }
}

#[cfg(test)]
mod tests {
    use super::*;

    #[test]
    fn test_asset_len() {
        let assets = vec![
            AssetV1 {
                key: Key::AssetV1,
                owner: Pubkey::default(),
                update_authority: UpdateAuthority::None,
                name: "".to_string(),
                uri: "".to_string(),
                seq: None,
            },
            AssetV1 {
                key: Key::AssetV1,
                owner: Pubkey::default(),
                update_authority: UpdateAuthority::Address(Pubkey::default()),
                name: "test".to_string(),
                uri: "test".to_string(),
                seq: None,
            },
            AssetV1 {
                key: Key::AssetV1,
                owner: Pubkey::default(),
                update_authority: UpdateAuthority::Collection(Pubkey::default()),
                name: "test2".to_string(),
                uri: "test2".to_string(),
                seq: Some(1),
            },
        ];
        for asset in assets {
            let serialized = asset.try_to_vec().unwrap();
            assert_eq!(serialized.len(), asset.len());
        }
    }
}<|MERGE_RESOLUTION|>--- conflicted
+++ resolved
@@ -67,7 +67,6 @@
         Ok(())
     }
 
-<<<<<<< HEAD
     /// The base length of the asset account with an empty name and uri and no seq.
     pub const BASE_LENGTH: usize = 1 // Key
     + 32 // Owner
@@ -76,8 +75,6 @@
     + 4 // URI
     + 1; // Seq
 
-=======
->>>>>>> b98bfd7a
     /// Check permissions for the create lifecycle event.
     pub fn check_create() -> CheckResult {
         CheckResult::CanApprove
@@ -381,15 +378,6 @@
             size += 32;
         }
 
-<<<<<<< HEAD
-    fn get_size(&self) -> usize {
-        let mut size = AssetV1::BASE_LENGTH + self.name.len() + self.uri.len();
-        // If the update authority is not None, then we need to add the size of the address or collection.
-        if self.update_authority != UpdateAuthority::None {
-            size += 32;
-        }
-=======
->>>>>>> b98bfd7a
         if self.seq.is_some() {
             size += size_of::<u64>();
         }
