use borsh::{BorshDeserialize, BorshSerialize};
use solana_program::{program_error::ProgramError, pubkey::Pubkey};

use crate::{
    instruction::accounts::{
<<<<<<< HEAD
        BurnV1Accounts, CompressV1Accounts, CreateV2Accounts, DecompressV1Accounts,
        TransferV1Accounts,
    },
    plugins::{
        abstain, fetch_plugin, reject, CheckResult, PluginType, UpdateDelegate, ValidationResult,
    },
    processor::CreateV2Args,
    state::{CollectionV1, SolanaAccount},
    utils::assert_collection_authority,
=======
        BurnV1Accounts, CompressV1Accounts, DecompressV1Accounts, TransferV1Accounts,
        UpdateV1Accounts,
    },
    plugins::{abstain, approve, reject, CheckResult, ValidationResult},
>>>>>>> 21463771
};

/// An enum representing the types of accounts that can update data on an asset.
#[derive(Clone, BorshSerialize, BorshDeserialize, Debug, Eq, PartialEq)]
pub enum UpdateAuthority {
    /// No update authority, used for immutability.
    None,
    /// A standard address or PDA.
    Address(Pubkey),
    /// Authority delegated to a collection.
    Collection(Pubkey),
}

impl UpdateAuthority {
    /// Get the address of the update authority.
    pub fn key(&self) -> Pubkey {
        match self {
            Self::None => Pubkey::default(),
            Self::Address(address) => *address,
            Self::Collection(address) => *address,
        }
    }

    /// Check permissions for the create lifecycle event.
    pub fn check_create() -> CheckResult {
        CheckResult::CanReject
    }

    /// Check permissions for the update lifecycle event.
    pub fn check_update() -> CheckResult {
        CheckResult::CanApprove
    }

<<<<<<< HEAD
    /// Validate the create lifecycle event.
    pub(crate) fn validate_create(
        &self,
        ctx: &CreateV2Accounts,
        _args: &CreateV2Args,
    ) -> Result<ValidationResult, ProgramError> {
        match (ctx.collection, self) {
            // If you're trying to add a collection, then check the authority.
            (Some(collection_info), UpdateAuthority::Collection(collection_address)) => {
                if collection_info.key != collection_address {
                    return Err(MplCoreError::InvalidCollection.into());
                }
                let collection = CollectionV1::load(collection_info, 0)?;

                let authority_info = match ctx.authority {
                    Some(authority) => {
                        assert_signer(authority)?;
                        authority
                    }
                    None => ctx.payer,
                };

                let maybe_update_delegate = fetch_plugin::<CollectionV1, UpdateDelegate>(
                    collection_info,
                    PluginType::UpdateDelegate,
                );

                if let Ok((authority, update_delegate_plugin, _)) = maybe_update_delegate {
                    if assert_collection_authority(&collection, authority_info, &authority).is_err()
                        && authority_info.key != &collection.update_authority
                        && !update_delegate_plugin
                            .additional_delegates
                            .contains(authority_info.key)
                    {
                        solana_program::msg!("UA: Rejected");
                        return reject!();
                    }
                } else if authority_info.key != &collection.update_authority {
                    solana_program::msg!("UA: Rejected");
                    return reject!();
                }

                abstain!()
            }
            // If you're not trying add a collection, then just pass.
            (_, UpdateAuthority::Address(_)) => abstain!(),
            // Otherwise reject because you're doing something weird.
            _ => reject!(),
=======
    /// Validate the update lifecycle event.
    pub fn validate_update(
        &self,
        ctx: &UpdateV1Accounts,
    ) -> Result<ValidationResult, ProgramError> {
        let authority = match self {
            Self::None => return reject!(),
            Self::Address(address) => address,
            Self::Collection(address) => address,
        };

        if ctx.authority.unwrap_or(ctx.payer).key == authority {
            approve!()
        } else {
            abstain!()
>>>>>>> 21463771
        }
    }

    /// Validate the burn lifecycle event.
    pub fn validate_burn(&self, _ctx: &BurnV1Accounts) -> Result<ValidationResult, ProgramError> {
        abstain!()
    }

    /// Validate the transfer lifecycle event.
    pub fn validate_transfer(
        &self,
        _ctx: &TransferV1Accounts,
    ) -> Result<ValidationResult, ProgramError> {
        abstain!()
    }

    /// Validate the compress lifecycle event.
    pub fn validate_compress(
        &self,
        _ctx: &CompressV1Accounts,
    ) -> Result<ValidationResult, ProgramError> {
        abstain!()
    }

    /// Validate the decompress lifecycle event.
    pub fn validate_decompress(
        &self,
        _ctx: &DecompressV1Accounts,
    ) -> Result<ValidationResult, ProgramError> {
        abstain!()
    }
}<|MERGE_RESOLUTION|>--- conflicted
+++ resolved
@@ -3,22 +3,9 @@
 
 use crate::{
     instruction::accounts::{
-<<<<<<< HEAD
-        BurnV1Accounts, CompressV1Accounts, CreateV2Accounts, DecompressV1Accounts,
-        TransferV1Accounts,
+        BurnV1Accounts, CompressV1Accounts, DecompressV1Accounts, TransferV1Accounts,
     },
-    plugins::{
-        abstain, fetch_plugin, reject, CheckResult, PluginType, UpdateDelegate, ValidationResult,
-    },
-    processor::CreateV2Args,
-    state::{CollectionV1, SolanaAccount},
-    utils::assert_collection_authority,
-=======
-        BurnV1Accounts, CompressV1Accounts, DecompressV1Accounts, TransferV1Accounts,
-        UpdateV1Accounts,
-    },
-    plugins::{abstain, approve, reject, CheckResult, ValidationResult},
->>>>>>> 21463771
+    plugins::{abstain, CheckResult, ValidationResult},
 };
 
 /// An enum representing the types of accounts that can update data on an asset.
@@ -52,75 +39,6 @@
         CheckResult::CanApprove
     }
 
-<<<<<<< HEAD
-    /// Validate the create lifecycle event.
-    pub(crate) fn validate_create(
-        &self,
-        ctx: &CreateV2Accounts,
-        _args: &CreateV2Args,
-    ) -> Result<ValidationResult, ProgramError> {
-        match (ctx.collection, self) {
-            // If you're trying to add a collection, then check the authority.
-            (Some(collection_info), UpdateAuthority::Collection(collection_address)) => {
-                if collection_info.key != collection_address {
-                    return Err(MplCoreError::InvalidCollection.into());
-                }
-                let collection = CollectionV1::load(collection_info, 0)?;
-
-                let authority_info = match ctx.authority {
-                    Some(authority) => {
-                        assert_signer(authority)?;
-                        authority
-                    }
-                    None => ctx.payer,
-                };
-
-                let maybe_update_delegate = fetch_plugin::<CollectionV1, UpdateDelegate>(
-                    collection_info,
-                    PluginType::UpdateDelegate,
-                );
-
-                if let Ok((authority, update_delegate_plugin, _)) = maybe_update_delegate {
-                    if assert_collection_authority(&collection, authority_info, &authority).is_err()
-                        && authority_info.key != &collection.update_authority
-                        && !update_delegate_plugin
-                            .additional_delegates
-                            .contains(authority_info.key)
-                    {
-                        solana_program::msg!("UA: Rejected");
-                        return reject!();
-                    }
-                } else if authority_info.key != &collection.update_authority {
-                    solana_program::msg!("UA: Rejected");
-                    return reject!();
-                }
-
-                abstain!()
-            }
-            // If you're not trying add a collection, then just pass.
-            (_, UpdateAuthority::Address(_)) => abstain!(),
-            // Otherwise reject because you're doing something weird.
-            _ => reject!(),
-=======
-    /// Validate the update lifecycle event.
-    pub fn validate_update(
-        &self,
-        ctx: &UpdateV1Accounts,
-    ) -> Result<ValidationResult, ProgramError> {
-        let authority = match self {
-            Self::None => return reject!(),
-            Self::Address(address) => address,
-            Self::Collection(address) => address,
-        };
-
-        if ctx.authority.unwrap_or(ctx.payer).key == authority {
-            approve!()
-        } else {
-            abstain!()
->>>>>>> 21463771
-        }
-    }
-
     /// Validate the burn lifecycle event.
     pub fn validate_burn(&self, _ctx: &BurnV1Accounts) -> Result<ValidationResult, ProgramError> {
         abstain!()
