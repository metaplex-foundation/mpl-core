--- conflicted
+++ resolved
@@ -48,8 +48,6 @@
 }
 
 impl PluginValidation for UpdateDelegate {
-<<<<<<< HEAD
-=======
     fn validate_create(
         &self,
         ctx: &PluginValidationContext,
@@ -67,7 +65,6 @@
         abstain!()
     }
 
->>>>>>> 21463771
     fn validate_add_plugin(
         &self,
         ctx: &PluginValidationContext,
