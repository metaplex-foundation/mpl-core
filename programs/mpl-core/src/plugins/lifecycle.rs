--- conflicted
+++ resolved
@@ -306,17 +306,10 @@
         plugin: &Plugin,
         ctx: &PluginValidationContext,
     ) -> Result<ValidationResult, ProgramError> {
-<<<<<<< HEAD
-        solana_program::msg!("Validating update plugin");
         let resolved_authorities = ctx
             .resolved_authorities
             .ok_or(MplCoreError::InvalidAuthority)?;
         let base_result = if resolved_authorities.contains(ctx.self_authority) {
-=======
-        let resolved_authorities = resolved_authorities.ok_or(MplCoreError::InvalidAuthority)?;
-        let plugin_to_update = plugin_to_update.ok_or(MplCoreError::InvalidPlugin)?;
-        let base_result = if resolved_authorities.contains(authority) {
->>>>>>> 2dd9a545
             ValidationResult::Approved
         } else {
             ValidationResult::Pass
