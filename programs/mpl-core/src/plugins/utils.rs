use borsh::{BorshDeserialize, BorshSerialize};
use solana_program::{
    account_info::AccountInfo, entrypoint::ProgramResult, program_error::ProgramError,
    program_memory::sol_memcpy, pubkey::Pubkey,
};
use std::collections::HashSet;

use crate::{
    error::MplCoreError,
    plugins::{ExternalCheckResult, HookableLifecycleEvent},
    state::{AssetV1, Authority, CoreAsset, DataBlob, Key, SolanaAccount},
    utils::resize_or_reallocate_account,
};

use super::{
    ExternalPluginAdapter, ExternalPluginAdapterInitInfo, ExternalPluginAdapterKey,
    ExternalPluginAdapterType, ExternalRegistryRecord, Plugin, PluginHeaderV1, PluginRegistryV1,
    PluginType, RegistryRecord,
};

/// Create plugin header and registry if it doesn't exist
pub fn create_meta_idempotent<'a, T: SolanaAccount + DataBlob>(
    account: &AccountInfo<'a>,
    payer: &AccountInfo<'a>,
    system_program: &AccountInfo<'a>,
) -> Result<(T, PluginHeaderV1, PluginRegistryV1), ProgramError> {
    let core = T::load(account, 0)?;
    let header_offset = core.get_size();

    // Check if the plugin header and registry exist.
    if header_offset == account.data_len() {
        // They don't exist, so create them.
        let header = PluginHeaderV1 {
            key: Key::PluginHeaderV1,
            plugin_registry_offset: header_offset + PluginHeaderV1::get_initial_size(),
        };
        let registry = PluginRegistryV1 {
            key: Key::PluginRegistryV1,
            registry: vec![],
            external_registry: vec![],
        };

        resize_or_reallocate_account(
            account,
            payer,
            system_program,
            header.plugin_registry_offset + PluginRegistryV1::get_initial_size(),
        )?;

        header.save(account, header_offset)?;
        registry.save(account, header.plugin_registry_offset)?;

        Ok((core, header, registry))
    } else {
        // They exist, so load them.
        let header = PluginHeaderV1::load(account, header_offset)?;
        let registry = PluginRegistryV1::load(account, header.plugin_registry_offset)?;

        Ok((core, header, registry))
    }
}

/// Create plugin header and registry
pub fn create_plugin_meta<'a, T: SolanaAccount + DataBlob>(
    asset: &T,
    account: &AccountInfo<'a>,
    payer: &AccountInfo<'a>,
    system_program: &AccountInfo<'a>,
) -> Result<(PluginHeaderV1, PluginRegistryV1), ProgramError> {
    let header_offset = asset.get_size();

    // They don't exist, so create them.
    let header = PluginHeaderV1 {
        key: Key::PluginHeaderV1,
        plugin_registry_offset: header_offset + PluginHeaderV1::get_initial_size(),
    };
    let registry = PluginRegistryV1 {
        key: Key::PluginRegistryV1,
        registry: vec![],
        external_registry: vec![],
    };

    resize_or_reallocate_account(
        account,
        payer,
        system_program,
        header.plugin_registry_offset + PluginRegistryV1::get_initial_size(),
    )?;

    header.save(account, header_offset)?;
    registry.save(account, header.plugin_registry_offset)?;

    Ok((header, registry))
}

/// Assert that the Plugin metadata has been initialized.
pub fn assert_plugins_initialized(account: &AccountInfo) -> ProgramResult {
    let mut bytes: &[u8] = &(*account.data).borrow();
    let asset = AssetV1::deserialize(&mut bytes)?;

    if asset.get_size() == account.data_len() {
        return Err(MplCoreError::PluginsNotInitialized.into());
    }

    Ok(())
}

/// Fetch the plugin from the registry.
pub fn fetch_plugin<T: DataBlob + SolanaAccount, U: BorshDeserialize>(
    account: &AccountInfo,
    plugin_type: PluginType,
) -> Result<(Authority, U, usize), ProgramError> {
    let asset = T::load(account, 0)?;

    if asset.get_size() == account.data_len() {
        return Err(MplCoreError::PluginNotFound.into());
    }

    let header = PluginHeaderV1::load(account, asset.get_size())?;
    let PluginRegistryV1 { registry, .. } =
        PluginRegistryV1::load(account, header.plugin_registry_offset)?;

    // Find the plugin in the registry.
    let registry_record = registry
        .iter()
        .find(|record| record.plugin_type == plugin_type)
        .ok_or(MplCoreError::PluginNotFound)?;

    // Deserialize the plugin.
    let plugin = Plugin::deserialize(&mut &(*account.data).borrow()[registry_record.offset..])?;

    if PluginType::from(&plugin) != plugin_type {
        return Err(MplCoreError::PluginNotFound.into());
    }

    let inner = U::deserialize(
        &mut &(*account.data).borrow()[registry_record
            .offset
            .checked_add(1)
            .ok_or(MplCoreError::NumericalOverflow)?..],
    )?;

    // Return the plugin and its authority.
    Ok((registry_record.authority, inner, registry_record.offset))
}

/// Fetch the plugin from the registry.
pub fn fetch_wrapped_plugin<T: DataBlob + SolanaAccount>(
    account: &AccountInfo,
    core: Option<&T>,
    plugin_type: PluginType,
) -> Result<(Authority, Plugin), ProgramError> {
    let size = match core {
        Some(core) => core.get_size(),
        None => {
            let asset = T::load(account, 0)?;

            if asset.get_size() == account.data_len() {
                return Err(MplCoreError::PluginNotFound.into());
            }

            asset.get_size()
        }
    };

    let header = PluginHeaderV1::load(account, size)?;
    let PluginRegistryV1 { registry, .. } =
        PluginRegistryV1::load(account, header.plugin_registry_offset)?;

    // Find the plugin in the registry.
    let registry_record = registry
        .iter()
        .find(|record| record.plugin_type == plugin_type)
        .ok_or(MplCoreError::PluginNotFound)?;

    // Deserialize the plugin.
    let plugin = Plugin::deserialize(&mut &(*account.data).borrow()[registry_record.offset..])?;

    // Return the plugin and its authority.
    Ok((registry_record.authority, plugin))
}

/// Fetch the external plugin adapter from the registry.
pub fn fetch_wrapped_external_plugin_adapter<T: DataBlob + SolanaAccount>(
    account: &AccountInfo,
    core: Option<&T>,
<<<<<<< HEAD
    plugin_key: &ExternalPluginKey,
) -> Result<(ExternalRegistryRecord, ExternalPlugin), ProgramError> {
=======
    plugin_key: &ExternalPluginAdapterKey,
) -> Result<(Authority, ExternalPluginAdapter), ProgramError> {
>>>>>>> c7d78b9b
    let size = match core {
        Some(core) => core.get_size(),
        None => {
            let asset = T::load(account, 0)?;

            if asset.get_size() == account.data_len() {
                return Err(MplCoreError::ExternalPluginAdapterNotFound.into());
            }

            asset.get_size()
        }
    };

    let header = PluginHeaderV1::load(account, size)?;
    let plugin_registry = PluginRegistryV1::load(account, header.plugin_registry_offset)?;

    // Find the plugin in the registry.
    let result = find_external_plugin_adapter(&plugin_registry, plugin_key, account)?;

    if let (_, Some(record)) = result {
        // Deserialize the plugin.
        let plugin =
            ExternalPluginAdapter::deserialize(&mut &(*account.data).borrow()[record.offset..])?;

        // Return the plugin and its authority.
        Ok((record.clone(), plugin))
    } else {
        Err(MplCoreError::ExternalPluginAdapterNotFound.into())
    }
}

/// Fetch the plugin registry.
pub fn fetch_plugins(account: &AccountInfo) -> Result<Vec<RegistryRecord>, ProgramError> {
    let asset = AssetV1::load(account, 0)?;

    if asset.get_size() == account.data_len() {
        return Err(MplCoreError::PluginNotFound.into());
    }

    let header = PluginHeaderV1::load(account, asset.get_size())?;
    let PluginRegistryV1 { registry, .. } =
        PluginRegistryV1::load(account, header.plugin_registry_offset)?;

    Ok(registry)
}

/// List all plugins in an account.
pub fn list_plugins(account: &AccountInfo) -> Result<Vec<PluginType>, ProgramError> {
    let asset = AssetV1::load(account, 0)?;

    if asset.get_size() == account.data_len() {
        return Err(MplCoreError::PluginNotFound.into());
    }

    let header = PluginHeaderV1::load(account, asset.get_size())?;
    let PluginRegistryV1 { registry, .. } =
        PluginRegistryV1::load(account, header.plugin_registry_offset)?;

    Ok(registry
        .iter()
        .map(|registry_record| registry_record.plugin_type)
        .collect())
}

/// Add a plugin to the registry and initialize it.
pub fn initialize_plugin<'a, T: DataBlob + SolanaAccount>(
    plugin: &Plugin,
    authority: &Authority,
    plugin_header: &mut PluginHeaderV1,
    plugin_registry: &mut PluginRegistryV1,
    account: &AccountInfo<'a>,
    payer: &AccountInfo<'a>,
    system_program: &AccountInfo<'a>,
) -> ProgramResult {
    let core = T::load(account, 0)?;
    let header_offset = core.get_size();
    let plugin_type = plugin.into();
    let plugin_data = plugin.try_to_vec()?;
    let plugin_size = plugin_data.len();

    // You cannot add a duplicate plugin.
    if plugin_registry
        .registry
        .iter()
        .any(|record| record.plugin_type == plugin_type)
    {
        return Err(MplCoreError::PluginAlreadyExists.into());
    }

    let old_registry_offset = plugin_header.plugin_registry_offset;

    let new_registry_record = RegistryRecord {
        plugin_type,
        offset: old_registry_offset,
        authority: *authority,
    };

    let size_increase = plugin_size
        .checked_add(new_registry_record.try_to_vec()?.len())
        .ok_or(MplCoreError::NumericalOverflow)?;

    let new_registry_offset = plugin_header
        .plugin_registry_offset
        .checked_add(plugin_size)
        .ok_or(MplCoreError::NumericalOverflow)?;

    plugin_header.plugin_registry_offset = new_registry_offset;

    plugin_registry.registry.push(new_registry_record);

    let new_size = account
        .data_len()
        .checked_add(size_increase)
        .ok_or(MplCoreError::NumericalOverflow)?;

    resize_or_reallocate_account(account, payer, system_program, new_size)?;
    plugin_header.save(account, header_offset)?;
    plugin.save(account, old_registry_offset)?;
    plugin_registry.save(account, new_registry_offset)?;

    Ok(())
}

/// Add an external plugin adapter to the registry and initialize it.
pub fn initialize_external_plugin_adapter<'a, T: DataBlob + SolanaAccount>(
    init_info: &ExternalPluginAdapterInitInfo,
    plugin_header: &mut PluginHeaderV1,
    plugin_registry: &mut PluginRegistryV1,
    account: &AccountInfo<'a>,
    payer: &AccountInfo<'a>,
    system_program: &AccountInfo<'a>,
) -> ProgramResult {
    let core = T::load(account, 0)?;
    let header_offset = core.get_size();
    let plugin_type = init_info.into();

    // Note currently we are blocking adding LifecycleHook and DataStore external plugin adapters as they
    // are still in development.
    match init_info {
        ExternalPluginAdapterInitInfo::LifecycleHook(_)
        | ExternalPluginAdapterInitInfo::DataStore(_) => {
            return Err(MplCoreError::NotAvailable.into());
        }
        ExternalPluginAdapterInitInfo::Oracle(_) => (),
    }

    // You cannot add a duplicate plugin.
    for record in plugin_registry.external_registry.iter() {
        if ExternalPluginAdapterKey::from_record(account, record)?
            == ExternalPluginAdapterKey::from(init_info)
        {
            return Err(MplCoreError::ExternalPluginAdapterAlreadyExists.into());
        }
    }

    let (authority, lifecycle_checks) = match init_info {
        ExternalPluginAdapterInitInfo::LifecycleHook(init_info) => {
            validate_lifecycle_checks(&init_info.lifecycle_checks, false)?;
            (
                init_info.init_plugin_authority,
                Some(init_info.lifecycle_checks.clone()),
            )
        }
        ExternalPluginAdapterInitInfo::Oracle(init_info) => {
            validate_lifecycle_checks(&init_info.lifecycle_checks, true)?;
            (
                init_info.init_plugin_authority,
                Some(init_info.lifecycle_checks.clone()),
            )
        }
        ExternalPluginAdapterInitInfo::DataStore(init_info) => {
            (init_info.init_plugin_authority, None)
        }
    };

    let old_registry_offset = plugin_header.plugin_registry_offset;

    let mut new_registry_record = ExternalRegistryRecord {
        plugin_type,
        authority: authority.unwrap_or(Authority::UpdateAuthority),
        lifecycle_checks: lifecycle_checks.clone(),
        offset: old_registry_offset,
        data_offset: None,
        data_len: None,
    };

    let mut plugin = ExternalPluginAdapter::from(init_info);

    // If the plugin is a LifecycleHook or DataStore, then we need to set the data offset and length.
    match &mut plugin {
        ExternalPluginAdapter::LifecycleHook(_) | ExternalPluginAdapter::DataStore(_) => {
            new_registry_record.data_offset = Some(old_registry_offset);
            new_registry_record.data_len = Some(0);
        }
        _ => {}
    };

    let plugin_metadata = plugin.try_to_vec()?;
    let plugin_size = plugin_metadata.len();

    let size_increase = plugin_size
        .checked_add(new_registry_record.try_to_vec()?.len())
        .ok_or(MplCoreError::NumericalOverflow)?;

    let new_registry_offset = plugin_header
        .plugin_registry_offset
        .checked_add(plugin_size)
        .ok_or(MplCoreError::NumericalOverflow)?;

    plugin_header.plugin_registry_offset = new_registry_offset;

    plugin_registry.external_registry.push(new_registry_record);

    let new_size = account
        .data_len()
        .checked_add(size_increase)
        .ok_or(MplCoreError::NumericalOverflow)?;

    resize_or_reallocate_account(account, payer, system_program, new_size)?;
    plugin_header.save(account, header_offset)?;
    plugin.save(account, old_registry_offset)?;
    plugin_registry.save(account, new_registry_offset)?;

    Ok(())
}

pub(crate) fn validate_lifecycle_checks(
    lifecycle_checks: &Vec<(HookableLifecycleEvent, ExternalCheckResult)>,
    can_reject_only: bool,
) -> ProgramResult {
    if lifecycle_checks.is_empty() {
        return Err(MplCoreError::RequiresLifecycleCheck.into());
    }

    let mut seen_events = HashSet::new();
    if !lifecycle_checks
        .iter()
        .all(|(event, _)| seen_events.insert(event))
    {
        // If `insert` returns false, it means the event was already in the set, indicating a duplicate
        return Err(MplCoreError::DuplicateLifecycleChecks.into());
    }

    if can_reject_only {
        let reject_only = ExternalCheckResult::can_reject_only();
        if lifecycle_checks
            .iter()
            .any(|(_, result)| *result != reject_only)
        {
            return Err(MplCoreError::OracleCanRejectOnly.into());
        }
    }

    Ok(())
}

/// Remove a plugin from the registry and delete it.
pub fn delete_plugin<'a, T: DataBlob>(
    plugin_type: &PluginType,
    asset: &T,
    account: &AccountInfo<'a>,
    payer: &AccountInfo<'a>,
    system_program: &AccountInfo<'a>,
) -> ProgramResult {
    if asset.get_size() == account.data_len() {
        return Err(MplCoreError::PluginNotFound.into());
    }

    //TODO: Bytemuck this.
    let mut header = PluginHeaderV1::load(account, asset.get_size())?;
    let mut plugin_registry = PluginRegistryV1::load(account, header.plugin_registry_offset)?;

    if let Some(index) = plugin_registry
        .registry
        .iter_mut()
        .position(|record| record.plugin_type == *plugin_type)
    {
        let registry_record = plugin_registry.registry.remove(index);
        let serialized_registry_record = registry_record.try_to_vec()?;

        // Fetch the offset of the plugin to be removed.
        let plugin_offset = registry_record.offset;
        let plugin = Plugin::load(account, plugin_offset)?;
        let serialized_plugin = plugin.try_to_vec()?;

        // Get the offset of the plugin after the one being removed.
        let next_plugin_offset = plugin_offset
            .checked_add(serialized_plugin.len())
            .ok_or(MplCoreError::NumericalOverflow)?;

        // Calculate the new size of the account.
        let new_size = account
            .data_len()
            .checked_sub(serialized_registry_record.len())
            .ok_or(MplCoreError::NumericalOverflow)?
            .checked_sub(serialized_plugin.len())
            .ok_or(MplCoreError::NumericalOverflow)?;

        let new_registry_offset = header
            .plugin_registry_offset
            .checked_sub(serialized_plugin.len())
            .ok_or(MplCoreError::NumericalOverflow)?;

        let data_to_move = header
            .plugin_registry_offset
            .checked_sub(next_plugin_offset)
            .ok_or(MplCoreError::NumericalOverflow)?;

        //TODO: This is memory intensive, we should use memmove instead probably.
        let src = account.data.borrow()[next_plugin_offset..].to_vec();
        sol_memcpy(
            &mut account.data.borrow_mut()[plugin_offset..],
            &src,
            data_to_move,
        );

        header.plugin_registry_offset = new_registry_offset;
        header.save(account, asset.get_size())?;

        // Move offsets for existing registry records.
        for record in &mut plugin_registry.registry {
            if plugin_offset < record.offset {
                record.offset -= serialized_plugin.len()
            }
        }

        for record in &mut plugin_registry.external_registry {
            if plugin_offset < record.offset {
                record.offset -= serialized_plugin.len()
            }
        }

        plugin_registry.save(account, new_registry_offset)?;

        resize_or_reallocate_account(account, payer, system_program, new_size)?;
    } else {
        return Err(MplCoreError::PluginNotFound.into());
    }

    Ok(())
}

/// Remove a plugin from the registry and delete it.
pub fn delete_external_plugin_adapter<'a, T: DataBlob>(
    plugin_key: &ExternalPluginAdapterKey,
    asset: &T,
    account: &AccountInfo<'a>,
    payer: &AccountInfo<'a>,
    system_program: &AccountInfo<'a>,
) -> ProgramResult {
    if asset.get_size() == account.data_len() {
        return Err(MplCoreError::ExternalPluginAdapterNotFound.into());
    }

    //TODO: Bytemuck this.
    let mut header = PluginHeaderV1::load(account, asset.get_size())?;
    let mut plugin_registry = PluginRegistryV1::load(account, header.plugin_registry_offset)?;

    let result = find_external_plugin_adapter(&plugin_registry, plugin_key, account)?;

    if let (Some(index), _) = result {
        let registry_record = plugin_registry.external_registry.remove(index);
        let serialized_registry_record = registry_record.try_to_vec()?;

        // Fetch the offset of the plugin to be removed.
        let plugin_offset = registry_record.offset;
        let plugin = ExternalPluginAdapter::load(account, plugin_offset)?;
        let serialized_plugin = plugin.try_to_vec()?;

        // Get the offset of the plugin after the one being removed.
        let next_plugin_offset = plugin_offset
            .checked_add(serialized_plugin.len())
            .ok_or(MplCoreError::NumericalOverflow)?;

        // Calculate the new size of the account.
        let new_size = account
            .data_len()
            .checked_sub(serialized_registry_record.len())
            .ok_or(MplCoreError::NumericalOverflow)?
            .checked_sub(serialized_plugin.len())
            .ok_or(MplCoreError::NumericalOverflow)?;

        let new_registry_offset = header
            .plugin_registry_offset
            .checked_sub(serialized_plugin.len())
            .ok_or(MplCoreError::NumericalOverflow)?;

        let data_to_move = header
            .plugin_registry_offset
            .checked_sub(next_plugin_offset)
            .ok_or(MplCoreError::NumericalOverflow)?;

        //TODO: This is memory intensive, we should use memmove instead probably.
        let src = account.data.borrow()[next_plugin_offset..].to_vec();
        sol_memcpy(
            &mut account.data.borrow_mut()[plugin_offset..],
            &src,
            data_to_move,
        );

        header.plugin_registry_offset = new_registry_offset;
        header.save(account, asset.get_size())?;

        // Move offsets for existing registry records.
        for record in &mut plugin_registry.external_registry {
            if plugin_offset < record.offset {
                record.offset -= serialized_plugin.len()
            }
        }

        for record in &mut plugin_registry.registry {
            if plugin_offset < record.offset {
                record.offset -= serialized_plugin.len()
            }
        }

        plugin_registry.save(account, new_registry_offset)?;

        resize_or_reallocate_account(account, payer, system_program, new_size)?;
    } else {
        return Err(MplCoreError::ExternalPluginAdapterNotFound.into());
    }

    Ok(())
}

/// Add an authority to a plugin.
#[allow(clippy::too_many_arguments)]
pub fn approve_authority_on_plugin<'a, T: CoreAsset>(
    plugin_type: &PluginType,
    new_authority: &Authority,
    account: &AccountInfo<'a>,
    plugin_header: &PluginHeaderV1,
    plugin_registry: &mut PluginRegistryV1,
    payer: &AccountInfo<'a>,
    system_program: &AccountInfo<'a>,
) -> ProgramResult {
    let registry_record = &mut plugin_registry
        .registry
        .iter_mut()
        .find(|record| record.plugin_type == *plugin_type)
        .ok_or(MplCoreError::PluginNotFound)?;

    registry_record.authority = *new_authority;

    let authority_bytes = new_authority.try_to_vec()?;

    let new_size = account
        .data_len()
        .checked_add(authority_bytes.len())
        .ok_or(MplCoreError::NumericalOverflow)?;
    resize_or_reallocate_account(account, payer, system_program, new_size)?;

    plugin_registry.save(account, plugin_header.plugin_registry_offset)?;

    Ok(())
}

/// Remove an authority from a plugin.
#[allow(clippy::too_many_arguments)]
pub fn revoke_authority_on_plugin<'a>(
    plugin_type: &PluginType,
    account: &AccountInfo<'a>,
    plugin_header: &PluginHeaderV1,
    plugin_registry: &mut PluginRegistryV1,
    payer: &AccountInfo<'a>,
    system_program: &AccountInfo<'a>,
) -> ProgramResult {
    let registry_record = &mut plugin_registry
        .registry
        .iter_mut()
        .find(|record| record.plugin_type == *plugin_type)
        .ok_or(MplCoreError::PluginNotFound)?;

    let old_authority_bytes = registry_record.authority.try_to_vec()?;
    registry_record.authority = registry_record.plugin_type.manager();
    let new_authority_bytes = registry_record.authority.try_to_vec()?;

    let size_diff = (new_authority_bytes.len() as isize)
        .checked_sub(old_authority_bytes.len() as isize)
        .ok_or(MplCoreError::NumericalOverflow)?;

    let new_size = (account.data_len() as isize)
        .checked_add(size_diff)
        .ok_or(MplCoreError::NumericalOverflow)?;
    resize_or_reallocate_account(account, payer, system_program, new_size as usize)?;

    plugin_registry.save(account, plugin_header.plugin_registry_offset)?;

    Ok(())
}

pub(crate) fn find_external_plugin_adapter<'b>(
    plugin_registry: &'b PluginRegistryV1,
    plugin_key: &ExternalPluginAdapterKey,
    account: &AccountInfo<'_>,
) -> Result<(Option<usize>, Option<&'b ExternalRegistryRecord>), ProgramError> {
    let mut result = (None, None);
    for (i, record) in plugin_registry.external_registry.iter().enumerate() {
        if record.plugin_type == ExternalPluginAdapterType::from(plugin_key)
            && (match plugin_key {
                ExternalPluginAdapterKey::LifecycleHook(address)
                | ExternalPluginAdapterKey::Oracle(address) => {
                    let pubkey_offset = record
                        .offset
                        .checked_add(1)
                        .ok_or(MplCoreError::NumericalOverflow)?;
                    address
                        == &match Pubkey::deserialize(&mut &account.data.borrow()[pubkey_offset..])
                        {
                            Ok(address) => address,
                            Err(_) => return Err(MplCoreError::DeserializationError.into()),
                        }
                }
                ExternalPluginAdapterKey::DataStore(authority) => {
                    let authority_offset = record
                        .offset
                        .checked_add(1)
                        .ok_or(MplCoreError::NumericalOverflow)?;
                    authority
                        == &match Authority::deserialize(
                            &mut &account.data.borrow()[authority_offset..],
                        ) {
                            Ok(authority) => authority,
                            Err(_) => return Err(MplCoreError::DeserializationError.into()),
                        }
                }
            })
        {
            result = (Some(i), Some(record));
            break;
        }
    }

    Ok(result)
}<|MERGE_RESOLUTION|>--- conflicted
+++ resolved
@@ -184,13 +184,8 @@
 pub fn fetch_wrapped_external_plugin_adapter<T: DataBlob + SolanaAccount>(
     account: &AccountInfo,
     core: Option<&T>,
-<<<<<<< HEAD
-    plugin_key: &ExternalPluginKey,
-) -> Result<(ExternalRegistryRecord, ExternalPlugin), ProgramError> {
-=======
     plugin_key: &ExternalPluginAdapterKey,
-) -> Result<(Authority, ExternalPluginAdapter), ProgramError> {
->>>>>>> c7d78b9b
+) -> Result<(ExternalRegistryRecord, ExternalPluginAdapter), ProgramError> {
     let size = match core {
         Some(core) => core.get_size(),
         None => {
