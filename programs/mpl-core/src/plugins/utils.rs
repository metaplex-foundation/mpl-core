--- conflicted
+++ resolved
@@ -811,67 +811,6 @@
     account: &AccountInfo<'_>,
 ) -> Result<(Option<usize>, Option<&'b ExternalRegistryRecord>), ProgramError> {
     for (i, record) in plugin_registry.external_registry.iter().enumerate() {
-<<<<<<< HEAD
-        if record.plugin_type == ExternalPluginAdapterType::from(plugin_key)
-            && (match plugin_key {
-                ExternalPluginAdapterKey::LifecycleHook(address)
-                | ExternalPluginAdapterKey::Oracle(address)
-                | ExternalPluginAdapterKey::LinkedLifecycleHook(address) => {
-                    let pubkey_offset = record
-                        .offset
-                        .checked_add(1)
-                        .ok_or(MplCoreError::NumericalOverflow)?;
-                    address
-                        == &match Pubkey::deserialize(&mut &account.data.borrow()[pubkey_offset..])
-                        {
-                            Ok(address) => address,
-                            Err(_) => return Err(MplCoreError::DeserializationError.into()),
-                        }
-                }
-                ExternalPluginAdapterKey::AppData(authority) => {
-                    let authority_offset = record
-                        .offset
-                        .checked_add(1)
-                        .ok_or(MplCoreError::NumericalOverflow)?;
-                    authority
-                        == &match Authority::deserialize(
-                            &mut &account.data.borrow()[authority_offset..],
-                        ) {
-                            Ok(authority) => authority,
-                            Err(_) => return Err(MplCoreError::DeserializationError.into()),
-                        }
-                }
-                ExternalPluginAdapterKey::LinkedAppData(authority) => {
-                    let authority_offset = record
-                        .offset
-                        .checked_add(1)
-                        .ok_or(MplCoreError::NumericalOverflow)?;
-                    authority
-                        == &match Authority::deserialize(
-                            &mut &account.data.borrow()[authority_offset..],
-                        ) {
-                            Ok(authority) => authority,
-                            Err(_) => return Err(MplCoreError::DeserializationError.into()),
-                        }
-                }
-                ExternalPluginAdapterKey::DataSection(linked_data_key) => {
-                    let linked_data_key_offset = record
-                        .offset
-                        .checked_add(1)
-                        .ok_or(MplCoreError::NumericalOverflow)?;
-                    linked_data_key
-                        == &match LinkedDataKey::deserialize(
-                            &mut &account.data.borrow()[linked_data_key_offset..],
-                        ) {
-                            Ok(linked_data_key) => linked_data_key,
-                            Err(_) => return Err(MplCoreError::DeserializationError.into()),
-                        }
-                }
-            })
-        {
-            result = (Some(i), Some(record));
-            break;
-=======
         if check_plugin_key(record, plugin_key, account)? {
             return Ok((Some(i), Some(record)));
         }
@@ -890,7 +829,6 @@
 
         if check_plugin_key(record_ref, plugin_key, account)? {
             return Ok((Some(i), Some(record)));
->>>>>>> 2de6bdb8
         }
     }
 
@@ -905,7 +843,8 @@
     if record_ref.plugin_type == ExternalPluginAdapterType::from(plugin_key)
         && (match plugin_key {
             ExternalPluginAdapterKey::LifecycleHook(address)
-            | ExternalPluginAdapterKey::Oracle(address) => {
+            | ExternalPluginAdapterKey::Oracle(address)
+            | ExternalPluginAdapterKey::LinkedLifecycleHook(address) => {
                 let pubkey_offset = record_ref
                     .offset
                     .checked_add(1)
@@ -916,7 +855,7 @@
                         Err(_) => return Err(MplCoreError::DeserializationError.into()),
                     }
             }
-            ExternalPluginAdapterKey::DataStore(authority) => {
+            ExternalPluginAdapterKey::AppData(authority) => {
                 let authority_offset = record_ref
                     .offset
                     .checked_add(1)
@@ -929,6 +868,32 @@
                         Err(_) => return Err(MplCoreError::DeserializationError.into()),
                     }
             }
+            ExternalPluginAdapterKey::LinkedAppData(authority) => {
+                let authority_offset = record_ref
+                    .offset
+                    .checked_add(1)
+                    .ok_or(MplCoreError::NumericalOverflow)?;
+                authority
+                    == &match Authority::deserialize(
+                        &mut &account.data.borrow()[authority_offset..],
+                    ) {
+                        Ok(authority) => authority,
+                        Err(_) => return Err(MplCoreError::DeserializationError.into()),
+                    }
+            }
+            ExternalPluginAdapterKey::DataSection(linked_data_key) => {
+                let linked_data_key_offset = record_ref
+                    .offset
+                    .checked_add(1)
+                    .ok_or(MplCoreError::NumericalOverflow)?;
+                linked_data_key
+                    == &match LinkedDataKey::deserialize(
+                        &mut &account.data.borrow()[linked_data_key_offset..],
+                    ) {
+                        Ok(linked_data_key) => linked_data_key,
+                        Err(_) => return Err(MplCoreError::DeserializationError.into()),
+                    }
+            }
         })
     {
         Ok(true)
