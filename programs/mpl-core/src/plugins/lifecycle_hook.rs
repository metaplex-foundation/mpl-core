use borsh::{BorshDeserialize, BorshSerialize};
use solana_program::{program_error::ProgramError, pubkey::Pubkey};

use super::{
    Authority, ExternalCheckResult, ExternalPluginSchema, ExtraAccount, HookableLifecycleEvent,
    PluginValidation, PluginValidationContext, ValidationResult,
};

/// Lifecycle hook that CPIs into the `hooked_program`.  This hook is used for any lifecycle events
/// that were selected in the `ExternalPluginRecord` for the plugin.  If any extra accounts are
/// present in the `extra_accounts` optional `Vec`, then these accounts are added to the CPI call
/// in the order in which they are in the Vec.  Any PDAs in the `Vec` are derived using the hooked
/// program.  The hooked program will return a validation result and new data to store at the
/// plugin's data offset (which in the account is immediately after this header).
#[derive(Clone, Debug, BorshSerialize, BorshDeserialize, Eq, PartialEq)]
pub struct LifecycleHook {
    /// The `Pubkey` for the hooked program.
    pub hooked_program: Pubkey, // 32
    /// The extra accounts to use for the lifecycle hook.
<<<<<<< HEAD
    pub extra_accounts: Option<Vec<ExtraAccount>>, //
=======
    pub extra_accounts: Option<Vec<ExtraAccount>>,
    /// The authority of who can update the Lifecycle Hook data. This can be for the purposes
    /// of initialization of data, or schema migration. This field cannot be changed after
    /// the plugin is added.
    pub data_authority: Option<Authority>,
>>>>>>> 4c32586e
    /// Schema for the data used by the plugin.
    pub schema: ExternalPluginSchema, // 1
    /// The offset to the plugin data in the account.
    pub data_offset: usize, // 8
    /// The length of the plugin data.
    pub data_len: usize, // 8
}

impl From<&LifecycleHookInitInfo> for LifecycleHook {
    fn from(init_info: &LifecycleHookInitInfo) -> Self {
        Self {
            hooked_program: init_info.hooked_program,
            extra_accounts: init_info.extra_accounts.clone(),
            schema: init_info.schema.unwrap_or_default(),
            data_offset: 0,
            data_len: 0,
        }
    }
}

/// Lifecycle hook initialization info.
#[derive(Clone, Debug, BorshSerialize, BorshDeserialize, Eq, PartialEq)]
pub struct LifecycleHookInitInfo {
    /// The `Pubkey` for the hooked program.
    pub hooked_program: Pubkey,
    /// Initial plugin authority.
    pub init_plugin_authority: Option<Authority>,
    /// The lifecyle events for which the the external plugin is active.
    pub lifecycle_checks: Option<Vec<(HookableLifecycleEvent, ExternalCheckResult)>>,
    /// The extra accounts to use for the lifecycle hook.
    pub extra_accounts: Option<Vec<ExtraAccount>>,
    /// The authority of who can update the Lifecycle Hook data. This can be for the purposes
    /// of initialization of data, or schema migration. This field cannot be changed after
    /// the plugin is added.
    pub data_authority: Option<Authority>,
    /// Schema for the data used by the plugin.
    pub schema: Option<ExternalPluginSchema>,
}

impl PluginValidation for LifecycleHookInitInfo {
    fn validate_add_external_plugin(
        &self,
        _ctx: &PluginValidationContext,
    ) -> Result<ValidationResult, ProgramError> {
        Ok(ValidationResult::Pass)
    }
}

/// Lifecycle hook update info.
#[derive(Clone, Debug, BorshSerialize, BorshDeserialize, Eq, PartialEq)]
pub struct LifecycleHookUpdateInfo {
    /// The lifecyle events for which the the external plugin is active.
    pub lifecycle_checks: Option<Vec<(HookableLifecycleEvent, ExternalCheckResult)>>,
    /// The extra accounts to use for the lifecycle hook.
    pub extra_accounts: Option<Vec<ExtraAccount>>,
    /// Schema for the data used by the plugin.
    pub schema: Option<ExternalPluginSchema>,
}<|MERGE_RESOLUTION|>--- conflicted
+++ resolved
@@ -17,15 +17,11 @@
     /// The `Pubkey` for the hooked program.
     pub hooked_program: Pubkey, // 32
     /// The extra accounts to use for the lifecycle hook.
-<<<<<<< HEAD
-    pub extra_accounts: Option<Vec<ExtraAccount>>, //
-=======
     pub extra_accounts: Option<Vec<ExtraAccount>>,
     /// The authority of who can update the Lifecycle Hook data. This can be for the purposes
     /// of initialization of data, or schema migration. This field cannot be changed after
     /// the plugin is added.
     pub data_authority: Option<Authority>,
->>>>>>> 4c32586e
     /// Schema for the data used by the plugin.
     pub schema: ExternalPluginSchema, // 1
     /// The offset to the plugin data in the account.
@@ -39,6 +35,7 @@
         Self {
             hooked_program: init_info.hooked_program,
             extra_accounts: init_info.extra_accounts.clone(),
+            data_authority: init_info.data_authority,
             schema: init_info.schema.unwrap_or_default(),
             data_offset: 0,
             data_len: 0,
