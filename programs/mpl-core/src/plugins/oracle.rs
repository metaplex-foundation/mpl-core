use borsh::{BorshDeserialize, BorshSerialize};
use solana_program::{program_error::ProgramError, pubkey::Pubkey};

use crate::error::MplCoreError;

use super::{
    Authority, ExternalCheckResult, ExternalValidationResult, ExtraAccount, HookableLifecycleEvent,
    PluginValidation, PluginValidationContext, ValidationResult,
};

/// Oracle plugin that allows getting a `ValidationResult` for a lifecycle event from an arbitrary
/// account either specified by or derived from the `base_address`.  This hook is used for any
/// lifecycle events that were selected in the `ExternalPluginRecord` for the plugin.
#[derive(Clone, Debug, BorshSerialize, BorshDeserialize, Eq, PartialEq)]
pub struct Oracle {
    /// The address of the oracle, or if using the `pda` option, a program ID from which
    /// to derive a PDA.
    pub base_address: Pubkey,
    /// Optional PDA (derived from Pubkey attached to `ExternalPluginKey`).
    pub pda: Option<ExtraAccount>,
    /// Validation results offset in the Oracle account.  Default is `ValidationResultsOffset::NoOffset`.
    pub results_offset: ValidationResultsOffset,
}

impl PluginValidation for Oracle {
    fn validate_add_external_plugin(
        &self,
        _ctx: &PluginValidationContext,
    ) -> Result<ValidationResult, ProgramError> {
        Ok(ValidationResult::Pass)
    }

    fn validate_create(
        &self,
        ctx: &PluginValidationContext,
    ) -> Result<ValidationResult, ProgramError> {
        self.validate_helper(ctx, HookableLifecycleEvent::Create)
    }

    fn validate_transfer(
        &self,
        ctx: &PluginValidationContext,
    ) -> Result<ValidationResult, ProgramError> {
        self.validate_helper(ctx, HookableLifecycleEvent::Transfer)
    }

    fn validate_burn(
        &self,
        ctx: &PluginValidationContext,
    ) -> Result<ValidationResult, ProgramError> {
        self.validate_helper(ctx, HookableLifecycleEvent::Burn)
    }

    fn validate_update(
        &self,
        ctx: &PluginValidationContext,
    ) -> Result<ValidationResult, ProgramError> {
        self.validate_helper(ctx, HookableLifecycleEvent::Update)
    }
}

impl Oracle {
    fn validate_helper(
        &self,
        ctx: &PluginValidationContext,
        event: HookableLifecycleEvent,
    ) -> Result<ValidationResult, ProgramError> {
        let oracle_account = match &self.pda {
            None => self.base_address,
            Some(extra_account) => extra_account.derive(&self.base_address, ctx)?,
        };

        let oracle_account = ctx
            .accounts
            .iter()
            .find(|account| *account.key == oracle_account)
<<<<<<< HEAD
            .ok_or(MplCoreError::NotAvailable)?;
=======
            .ok_or(MplCoreError::MissingExternalAccount)?;
>>>>>>> 7dee69aa

        let offset = self.results_offset.to_offset_usize();
        let validation_result =
            OracleValidation::deserialize(&mut &(*oracle_account.data).borrow()[offset..])?;

        match validation_result {
            OracleValidation::V1 {
                create,
                transfer,
                burn,
                update,
            } => match event {
                HookableLifecycleEvent::Create => Ok(ValidationResult::from(create)),
                HookableLifecycleEvent::Transfer => Ok(ValidationResult::from(transfer)),
                HookableLifecycleEvent::Burn => Ok(ValidationResult::from(burn)),
                HookableLifecycleEvent::Update => Ok(ValidationResult::from(update)),
            },
        }
    }
}

impl From<&OracleInitInfo> for Oracle {
    fn from(init_info: &OracleInitInfo) -> Self {
        Self {
            base_address: init_info.base_address,
            pda: init_info.pda.clone(),
            results_offset: init_info
                .results_offset
                .clone()
                .unwrap_or(ValidationResultsOffset::NoOffset),
        }
    }
}

/// Oracle initialization info.
#[derive(Clone, Debug, BorshSerialize, BorshDeserialize, Eq, PartialEq)]
pub struct OracleInitInfo {
    /// The address of the oracle, or if using the `pda` option, a program ID from which
    /// to derive a PDA.
    pub base_address: Pubkey,
    /// Initial plugin authority.
    pub init_plugin_authority: Option<Authority>,
    /// The lifecyle events for which the the external plugin is active.
    pub lifecycle_checks: Option<Vec<(HookableLifecycleEvent, ExternalCheckResult)>>,
    /// Optional PDA (derived from Pubkey attached to `ExternalPluginKey`).
    pub pda: Option<ExtraAccount>,
    /// Optional offset for validation results struct used in Oracle account.  Default
    /// is `ValidationResultsOffset::NoOffset`.
    pub results_offset: Option<ValidationResultsOffset>,
}

/// Oracle update info.
#[derive(Clone, Debug, BorshSerialize, BorshDeserialize, Eq, PartialEq)]
pub struct OracleUpdateInfo {
    /// The lifecyle events for which the the external plugin is active.
    pub lifecycle_checks: Option<Vec<(HookableLifecycleEvent, ExternalCheckResult)>>,
    /// Optional PDA (derived from Pubkey attached to `ExternalPluginKey`).
    pub pda: Option<ExtraAccount>,
    /// Optional offset for validation results struct used in Oracle account.  Default
    /// is `ValidationResultsOffset::NoOffset`.
    pub results_offset: Option<ValidationResultsOffset>,
}

/// Offset to where the validation results struct is located in an Oracle account.
#[derive(Clone, Debug, BorshSerialize, BorshDeserialize, Eq, PartialEq)]
pub enum ValidationResultsOffset {
    /// The validation struct is located at the beginning of the account.
    NoOffset,
    /// The Oracle is an Anchor account so the validation struct is located after an 8-byte
    /// account discriminator.
    Anchor,
    /// The validation struct is located at the specified offset within the account.
    Custom(usize),
}

impl ValidationResultsOffset {
    /// Convert the `ValidationResultsOffset` to the correct offset value as a `usize`.
    pub fn to_offset_usize(&self) -> usize {
        match self {
            Self::NoOffset => 0,
            Self::Anchor => 8,
            Self::Custom(offset) => *offset,
        }
    }
}

/// Validation results struct for an Oracle account.
#[derive(Clone, Debug, BorshSerialize, BorshDeserialize, Eq, PartialEq)]
pub enum OracleValidation {
    /// Version 1 of the format.
    V1 {
        /// Validation for the the create lifecycle action.
        create: ExternalValidationResult,
        /// Validation for the transfer lifecycle action.
        transfer: ExternalValidationResult,
        /// Validation for the burn lifecycle action.
        burn: ExternalValidationResult,
        /// Validation for the update lifecycle action.
        update: ExternalValidationResult,
    },
}<|MERGE_RESOLUTION|>--- conflicted
+++ resolved
@@ -74,11 +74,7 @@
             .accounts
             .iter()
             .find(|account| *account.key == oracle_account)
-<<<<<<< HEAD
-            .ok_or(MplCoreError::NotAvailable)?;
-=======
             .ok_or(MplCoreError::MissingExternalAccount)?;
->>>>>>> 7dee69aa
 
         let offset = self.results_offset.to_offset_usize();
         let validation_result =
