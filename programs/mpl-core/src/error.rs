--- conflicted
+++ resolved
@@ -161,15 +161,6 @@
     #[error("Duplicate lifecycle checks were provided for external plugin adapter ")]
     DuplicateLifecycleChecks,
 
-<<<<<<< HEAD
-    /// 38 - Two data sources provided, only one is allowed
-    #[error("Two data sources provided, only one is allowed")]
-    TwoDataSources,
-
-    /// 39 - External Plugin does not support this operation
-    #[error("External Plugin does not support this operation")]
-    UnsupportedOperation,
-=======
     /// 38 - Could not read from oracle account
     #[error("Could not read from oracle account")]
     InvalidOracleAccountData,
@@ -177,7 +168,14 @@
     /// 39 - Oracle account is uninitialized
     #[error("Oracle account is uninitialized")]
     UninitializedOracleAccount,
->>>>>>> c7d78b9b
+
+    /// 40 - Two data sources provided, only one is allowed
+    #[error("Two data sources provided, only one is allowed")]
+    TwoDataSources,
+
+    /// 41 - External Plugin does not support this operation
+    #[error("External Plugin does not support this operation")]
+    UnsupportedOperation,
 }
 
 impl PrintProgramError for MplCoreError {
