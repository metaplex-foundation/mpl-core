use num_derive::FromPrimitive;
use solana_program::{
    decode_error::DecodeError,
    msg,
    program_error::{PrintProgramError, ProgramError},
};
use thiserror::Error;

/// Errors that may be returned by the Mpl Core program.
#[derive(Error, Clone, Debug, Eq, PartialEq, FromPrimitive)]
pub enum MplCoreError {
    /// 0 - Invalid System Program
    #[error("Invalid System Program")]
    InvalidSystemProgram,

    /// 1 - Error deserializing account
    #[error("Error deserializing account")]
    DeserializationError,

    /// 2 - Error serializing account
    #[error("Error serializing account")]
    SerializationError,

    /// 3 - Plugins not initialized
    #[error("Plugins not initialized")]
    PluginsNotInitialized,

    /// 4 - Plugin not found
    #[error("Plugin not found")]
    PluginNotFound,

    /// 5 - Numerical Overflow
    #[error("Numerical Overflow")]
    NumericalOverflow,

    /// 6 - Incorrect account
    #[error("Incorrect account")]
    IncorrectAccount,

    /// 7 - Provided data does not match asset hash.
    #[error("Incorrect asset hash")]
    IncorrectAssetHash,

    /// 8 - Invalid Plugin
    #[error("Invalid Plugin")]
    InvalidPlugin,

    /// 9 - Invalid Authority
    #[error("Invalid Authority")]
    InvalidAuthority,

    /// 10 - Asset is frozen
    #[error("Cannot transfer a frozen asset")]
    AssetIsFrozen,

    /// 11 - Missing compression proof
    #[error("Missing compression proof")]
    MissingCompressionProof,

    /// 12 - Cannot migrate a master edition used for prints
    #[error("Cannot migrate a master edition used for prints")]
    CannotMigrateMasterWithSupply,

    /// 13 - Cannot migrate a print edition
    #[error("Cannot migrate a print edition")]
    CannotMigratePrints,

    /// 14 - Cannot burn a collection NFT
    #[error("Cannot burn a collection NFT")]
    CannotBurnCollection,

    /// 15 - Plugin already exists
    #[error("Plugin already exists")]
    PluginAlreadyExists,

    /// 16 - Numerical overflow
    #[error("Numerical overflow")]
    NumericalOverflowError,

    /// 17 - Already compressed account
    #[error("Already compressed account")]
    AlreadyCompressed,

    /// 18 - Already decompressed
    #[error("Already decompressed account")]
    AlreadyDecompressed,

    /// 19 - Invalid Collection passed in
    #[error("Invalid Collection passed in")]
    InvalidCollection,

    /// 20 - Missing update authority
    #[error("Missing update authority")]
    MissingUpdateAuthority,

    /// 21 - Missing new owner
    #[error("Missing new owner")]
    MissingNewOwner,

    /// 22 - Missing system program
    #[error("Missing system program")]
    MissingSystemProgram,

    /// 23 - Feature not available
    #[error("Feature not available")]
    NotAvailable,

    /// 24 - Invalid Asset passed in
    #[error("Invalid Asset passed in")]
    InvalidAsset,

    /// 25 - Missing collection
    #[error("Missing collection")]
    MissingCollection,

    /// 26 - Neither the asset or any plugins have approved this operation.
    #[error("Neither the asset or any plugins have approved this operation")]
    NoApprovals,

    /// 27 - Plugin Manager cannot redelegate a delegated plugin without revoking first.
    #[error("Plugin Manager cannot redelegate a delegated plugin without revoking first")]
    CannotRedelegate,

    /// 28 - Invalid setting for plugin
    #[error("Invalid setting for plugin")]
    InvalidPluginSetting,

    /// 29 - Conflicting Authority
    #[error("Cannot specify both an update authority and collection on an asset")]
    ConflictingAuthority,

    /// 30 - Invalid Log Wrapper Program
    #[error("Invalid Log Wrapper Program")]
    InvalidLogWrapperProgram,

    /// 31 - External Plugin Adapter not found
    #[error("External Plugin Adapter not found")]
    ExternalPluginAdapterNotFound,

    /// 32 - External Plugin Adapter already exists
    #[error("External Plugin Adapter already exists")]
    ExternalPluginAdapterAlreadyExists,

    /// 33 - Missing asset needed for extra account PDA derivation
    #[error("Missing asset needed for extra account PDA derivation")]
    MissingAsset,

    /// 34 - Missing account needed for external plugin adapter
    #[error("Missing account needed for external plugin adapter")]
    MissingExternalPluginAdapterAccount,

    /// 35 - Oracle external plugin adapter can only be configured to reject
    #[error("Oracle external plugin adapter can only be configured to reject")]
    OracleCanRejectOnly,

    /// 36 - External plugin adapter must have at least one lifecycle check
    #[error("External plugin adapter must have at least one lifecycle check")]
    RequiresLifecycleCheck,

    /// 37 - Duplicate lifecycle checks were provided for external plugin adapter
    #[error("Duplicate lifecycle checks were provided for external plugin adapter ")]
    DuplicateLifecycleChecks,

    /// 38 - Could not read from oracle account
    #[error("Could not read from oracle account")]
    InvalidOracleAccountData,

    /// 39 - Oracle account is uninitialized
    #[error("Oracle account is uninitialized")]
    UninitializedOracleAccount,

    /// 40 - Missing signer for operation
    #[error("Missing required signer for operation")]
    MissingSigner,

    /// 41 - Invalid plugin operation
    #[error("Invalid plugin operation")]
    InvalidPluginOperation,

<<<<<<< HEAD
    /// 42 - Two data sources provided, only one is allowed
    #[error("Two data sources provided, only one is allowed")]
    TwoDataSources,

    /// 43 - External Plugin does not support this operation
    #[error("External Plugin does not support this operation")]
    UnsupportedOperation,

    /// 44 - No data sources provided, one is required
    #[error("No data sources provided, one is required")]
    NoDataSources,

    /// 45 - This plugin adapter cannot be added to an Asset
    #[error("This plugin adapter cannot be added to an Asset")]
    InvalidPluginAdapterTarget,

    /// 46 - Cannot add a Data Section without a linked external plugin
    #[error("Cannot add a Data Section without a linked external plugin")]
    CannotAddDataSection,
=======
    /// 42 - Collection must be empty to be burned
    #[error("Collection must be empty to be burned")]
    CollectionMustBeEmpty,
>>>>>>> 3bb6c9b6
}

impl PrintProgramError for MplCoreError {
    fn print<E>(&self) {
        msg!(&self.to_string());
    }
}

impl From<MplCoreError> for ProgramError {
    fn from(e: MplCoreError) -> Self {
        ProgramError::Custom(e as u32)
    }
}

impl<T> DecodeError<T> for MplCoreError {
    fn type_of() -> &'static str {
        "Mpl Core Error"
    }
}<|MERGE_RESOLUTION|>--- conflicted
+++ resolved
@@ -177,31 +177,29 @@
     #[error("Invalid plugin operation")]
     InvalidPluginOperation,
 
-<<<<<<< HEAD
-    /// 42 - Two data sources provided, only one is allowed
-    #[error("Two data sources provided, only one is allowed")]
-    TwoDataSources,
-
-    /// 43 - External Plugin does not support this operation
-    #[error("External Plugin does not support this operation")]
-    UnsupportedOperation,
-
-    /// 44 - No data sources provided, one is required
-    #[error("No data sources provided, one is required")]
-    NoDataSources,
-
-    /// 45 - This plugin adapter cannot be added to an Asset
-    #[error("This plugin adapter cannot be added to an Asset")]
-    InvalidPluginAdapterTarget,
-
-    /// 46 - Cannot add a Data Section without a linked external plugin
-    #[error("Cannot add a Data Section without a linked external plugin")]
-    CannotAddDataSection,
-=======
     /// 42 - Collection must be empty to be burned
     #[error("Collection must be empty to be burned")]
     CollectionMustBeEmpty,
->>>>>>> 3bb6c9b6
+
+    /// 43 - Two data sources provided, only one is allowed
+    #[error("Two data sources provided, only one is allowed")]
+    TwoDataSources,
+
+    /// 44 - External Plugin does not support this operation
+    #[error("External Plugin does not support this operation")]
+    UnsupportedOperation,
+
+    /// 45 - No data sources provided, one is required
+    #[error("No data sources provided, one is required")]
+    NoDataSources,
+
+    /// 46 - This plugin adapter cannot be added to an Asset
+    #[error("This plugin adapter cannot be added to an Asset")]
+    InvalidPluginAdapterTarget,
+
+    /// 47 - Cannot add a Data Section without a linked external plugin
+    #[error("Cannot add a Data Section without a linked external plugin")]
+    CannotAddDataSection,
 }
 
 impl PrintProgramError for MplCoreError {
