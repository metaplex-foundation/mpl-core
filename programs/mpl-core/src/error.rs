--- conflicted
+++ resolved
@@ -137,19 +137,17 @@
     #[error("External Plugin not found")]
     ExternalPluginNotFound,
 
-<<<<<<< HEAD
-    /// 32 - Missing asset needed for extra account PDA derivation
+    /// 32 - External Plugin already exists
+    #[error("External Plugin already exists")]
+    ExternalPluginAlreadyExists,
+
+    /// 33 - Missing asset needed for extra account PDA derivation
     #[error("Missing asset needed for extra account PDA derivation")]
     MissingAsset,
 
-    /// 33 - Missing account needed for external plugin
+    /// 34 - Missing account needed for external plugin
     #[error("Missing account needed for external plugin")]
     MissingExternalAccount,
-=======
-    /// 32 - External Plugin already exists
-    #[error("External Plugin already exists")]
-    ExternalPluginAlreadyExists,
->>>>>>> b708c216
 }
 
 impl PrintProgramError for MplCoreError {
