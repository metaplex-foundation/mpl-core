--- conflicted
+++ resolved
@@ -3,7 +3,6 @@
 use shank::{ShankContext, ShankInstruction};
 
 use crate::processor::{
-<<<<<<< HEAD
     AddAssetsToGroupArgs, AddCollectionExternalPluginAdapterV1Args, AddCollectionPluginV1Args,
     AddCollectionsToGroupArgs, AddExternalPluginAdapterV1Args, AddGroupPluginArgs,
     AddGroupsToGroupArgs, AddPluginV1Args, ApproveCollectionPluginAuthorityV1Args,
@@ -11,24 +10,13 @@
     CompressV1Args, CreateCollectionV1Args, CreateCollectionV2Args, /* Group args */
     CreateGroupArgs, CreateV1Args, CreateV2Args, DecompressV1Args, ExecuteV1Args,
     RemoveAssetsFromGroupArgs, RemoveCollectionExternalPluginAdapterV1Args,
-    RemoveCollectionPluginV1Args, RemoveCollectionsFromGroupArgs,
-    RemoveExternalPluginAdapterV1Args, RemoveGroupsFromGroupArgs, RemovePluginV1Args,
-    RevokeCollectionPluginAuthorityV1Args, RevokePluginAuthorityV1Args, TransferV1Args,
-    UpdateCollectionExternalPluginAdapterV1Args, UpdateCollectionPluginV1Args,
-    UpdateCollectionV1Args, UpdateExternalPluginAdapterV1Args, UpdateGroupMetadataArgs,
-    UpdateGroupPluginArgs, UpdatePluginV1Args, UpdateV1Args, UpdateV2Args,
-=======
-    AddCollectionExternalPluginAdapterV1Args, AddCollectionPluginV1Args,
-    AddExternalPluginAdapterV1Args, AddPluginV1Args, ApproveCollectionPluginAuthorityV1Args,
-    ApprovePluginAuthorityV1Args, BurnCollectionV1Args, BurnV1Args, CompressV1Args,
-    CreateCollectionV1Args, CreateCollectionV2Args, CreateV1Args, CreateV2Args, DecompressV1Args,
-    ExecuteV1Args, RemoveCollectionExternalPluginAdapterV1Args, RemoveCollectionPluginV1Args,
-    RemoveExternalPluginAdapterV1Args, RemovePluginV1Args, RevokeCollectionPluginAuthorityV1Args,
+    RemoveCollectionPluginV1Args, RemoveCollectionsFromGroupArgs, RemoveExternalPluginAdapterV1Args,
+    RemoveGroupsFromGroupArgs, RemovePluginV1Args, RevokeCollectionPluginAuthorityV1Args,
     RevokePluginAuthorityV1Args, TransferV1Args, UpdateCollectionExternalPluginAdapterV1Args,
     UpdateCollectionInfoV1Args, UpdateCollectionPluginV1Args, UpdateCollectionV1Args,
-    UpdateExternalPluginAdapterV1Args, UpdatePluginV1Args, UpdateV1Args, UpdateV2Args,
->>>>>>> a1460e5d
-    WriteCollectionExternalPluginAdapterDataV1Args, WriteExternalPluginAdapterDataV1Args,
+    UpdateExternalPluginAdapterV1Args, UpdateGroupMetadataArgs, UpdateGroupPluginArgs,
+    UpdatePluginV1Args, UpdateV1Args, UpdateV2Args, WriteCollectionExternalPluginAdapterDataV1Args,
+    WriteExternalPluginAdapterDataV1Args,
 };
 
 /// Instructions supported by the mpl-core program.
@@ -319,7 +307,6 @@
     #[account(6, name="program_id", desc = "The program id of the instruction")]
     ExecuteV1(ExecuteV1Args),
 
-<<<<<<< HEAD
     // Group operations
     /// Create a new Group account.
     #[account(0, writable, signer, name="payer", desc = "The account paying for storage fees")]
@@ -401,10 +388,8 @@
     #[account(1, name="group", desc = "The group account")]
     #[account(2, writable, name="plugin", desc = "The plugin account to revoke")]
     RevokeGroupPlugin,
-=======
     /// Update mpl-core collection info (can only be called by Bubblegum program).
     #[account(0, writable, name="collection", desc = "The address of the asset")]
     #[account(1, signer, name="bubblegum_signer", desc = "Bubblegum PDA signer")]
     UpdateCollectionInfoV1(UpdateCollectionInfoV1Args),
->>>>>>> a1460e5d
 }