--- conflicted
+++ resolved
@@ -5,11 +5,7 @@
 use crate::{
     accounts::{BaseAssetV1, BaseCollectionV1, PluginHeaderV1},
     types::{
-<<<<<<< HEAD
-        Attributes, BurnDelegate, Edition, FreezeDelegate, PermanentBurnDelegate,
-=======
-        Attributes, BurnDelegate, FreezeDelegate, Key, PermanentBurnDelegate,
->>>>>>> 8626b221
+        Attributes, BurnDelegate, Edition, FreezeDelegate, Key, PermanentBurnDelegate,
         PermanentFreezeDelegate, PermanentTransferDelegate, PluginAuthority, Royalties,
         TransferDelegate, UpdateDelegate,
     },
