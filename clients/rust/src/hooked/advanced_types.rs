--- conflicted
+++ resolved
@@ -5,16 +5,10 @@
 use crate::{
     accounts::{BaseAssetV1, BaseCollectionV1, PluginHeaderV1},
     types::{
-<<<<<<< HEAD
-        Attributes, BurnDelegate, DataStore, Edition, ExternalCheckResult, ExternalPlugin,
-        ExternalPluginKey, FreezeDelegate, Key, LifecycleHook, MasterEdition, Oracle,
-        PermanentBurnDelegate, PermanentFreezeDelegate, PermanentTransferDelegate, PluginAuthority,
-        Royalties, TransferDelegate, UpdateDelegate,
-=======
-        AddBlocker, Attributes, BurnDelegate, Edition, FreezeDelegate, ImmutableMetadata, Key,
-        MasterEdition, PermanentBurnDelegate, PermanentFreezeDelegate, PermanentTransferDelegate,
-        PluginAuthority, Royalties, TransferDelegate, UpdateDelegate,
->>>>>>> 008d7aba
+        AddBlocker, Attributes, BurnDelegate, DataStore, Edition, ExternalCheckResult,
+        ExternalPlugin, ExternalPluginKey, FreezeDelegate, ImmutableMetadata, Key, LifecycleHook,
+        MasterEdition, Oracle, PermanentBurnDelegate, PermanentFreezeDelegate,
+        PermanentTransferDelegate, PluginAuthority, Royalties, TransferDelegate, UpdateDelegate,
     },
 };
 
