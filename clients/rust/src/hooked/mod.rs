--- conflicted
+++ resolved
@@ -50,11 +50,8 @@
             Plugin::VerifiedCreators(_) => PluginType::VerifiedCreators,
             Plugin::Autograph(_) => PluginType::Autograph,
             Plugin::BubblegumV2(_) => PluginType::BubblegumV2,
-<<<<<<< HEAD
             Plugin::Groups(_) => PluginType::Groups,
-=======
             Plugin::FreezeExecute(_) => PluginType::FreezeExecute,
->>>>>>> 7022f76c
         }
     }
 }
