--- conflicted
+++ resolved
@@ -183,14 +183,9 @@
                             permanent_burn_delegate,
                         })
                     }
+                    Plugin::Edition(edition) => acc.edition = Some(EditionPlugin { base, edition }),
                 }
-<<<<<<< HEAD
-                Plugin::Edition(edition) => acc.edition = Some(EditionPlugin { base, edition }),
-            };
-=======
             }
->>>>>>> 8626b221
-
             Ok(acc)
         });
 
