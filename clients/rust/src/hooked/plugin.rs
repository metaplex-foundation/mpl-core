--- conflicted
+++ resolved
@@ -348,16 +348,13 @@
                     Plugin::BubblegumV2(bubblegum_v2) => {
                         acc.bubblegum_v2 = Some(BubblegumV2Plugin { base, bubblegum_v2 })
                     }
-<<<<<<< HEAD
                     Plugin::Groups(_) => {}
-=======
                     Plugin::FreezeExecute(freeze_execute) => {
                         acc.freeze_execute = Some(FreezeExecutePlugin {
                             base,
                             freeze_execute,
                         })
                     }
->>>>>>> 7022f76c
                 }
             }
             Ok(acc)
