import {
  AddBlocker,
  Attributes,
  AttributesArgs,
  Autograph,
  AutographArgs,
  BaseMasterEditionArgs,
  BasePluginAuthority,
  BaseRoyaltiesArgs,
  BubblegumV2,
  BurnDelegate,
  Edition,
  EditionArgs,
  FreezeDelegate,
  FreezeDelegateArgs,
<<<<<<< HEAD
=======
  FreezeExecute,
  FreezeExecuteArgs,
>>>>>>> 7022f76c
  ImmutableMetadata,
  PermanentBurnDelegate,
  PermanentFreezeDelegate,
  PermanentFreezeDelegateArgs,
  PermanentTransferDelegate,
  basePluginAuthority as pluginAuthority,
  baseRuleSet as ruleSet,
  TransferDelegate,
  baseUpdateAuthority as updateAuthority,
  UpdateDelegate,
  UpdateDelegateArgs,
  VerifiedCreators,
  VerifiedCreatorsArgs,
} from '../generated';
import { MasterEdition, MasterEditionArgs } from './masterEdition';
import { PluginAuthority } from './pluginAuthority';
import { RoyaltiesArgs, RoyaltiesPlugin } from './royalties';

// for backwards compatibility
export { pluginAuthority, ruleSet, updateAuthority };

export type BasePlugin = {
  authority: PluginAuthority;
  offset?: bigint;
};

export type PluginAuthorityPairHelperArgs = CreatePluginArgs & {
  authority?: BasePluginAuthority;
};

export type CreatePluginArgs =
  | {
      type: 'Royalties';
      data: BaseRoyaltiesArgs;
    }
  | {
      type: 'FreezeDelegate';
      data: FreezeDelegateArgs;
    }
  | {
      type: 'BurnDelegate';
    }
  | {
      type: 'TransferDelegate';
    }
  | {
      type: 'UpdateDelegate';
      data?: UpdateDelegateArgs;
    }
  | {
      type: 'Attributes';
      data: AttributesArgs;
    }
  | {
      type: 'PermanentFreezeDelegate';
      data: PermanentFreezeDelegateArgs;
    }
  | {
      type: 'PermanentTransferDelegate';
    }
  | {
      type: 'PermanentBurnDelegate';
    }
  | {
      type: 'Edition';
      data: EditionArgs;
    }
  | {
      type: 'MasterEdition';
      data: BaseMasterEditionArgs;
    }
  | {
      type: 'ImmutableMetadata';
    }
  | {
      type: 'AddBlocker';
    }
  | {
      type: 'BubblegumV2';
    }
  | {
      type: 'FreezeExecute';
      data: FreezeExecuteArgs;
    };

export type AuthorityArgsV2 = {
  authority?: PluginAuthority;
};

export type CreateOnlyPluginArgsV2 =
  | ({
      type: 'PermanentFreezeDelegate';
    } & PermanentFreezeDelegateArgs)
  | {
      type: 'PermanentTransferDelegate';
    }
  | {
      type: 'PermanentBurnDelegate';
    }
  | ({
      type: 'Edition';
    } & EditionArgs)
  | {
      type: 'BubblegumV2';
    };

export type OwnerManagedPluginArgsV2 =
  | ({
      type: 'FreezeDelegate';
    } & FreezeDelegateArgs)
  | {
      type: 'BurnDelegate';
    }
  | {
      type: 'TransferDelegate';
    }
  | ({
      type: 'Autograph';
    } & AutographArgs)
  | ({
      type: 'FreezeExecute';
    } & FreezeExecuteArgs);

export type AuthorityManagedPluginArgsV2 =
  | ({
      type: 'Royalties';
    } & RoyaltiesArgs)
  | ({
      type: 'UpdateDelegate';
    } & UpdateDelegateArgs)
  | ({
      type: 'Attributes';
    } & AttributesArgs)
  | ({
      type: 'MasterEdition';
    } & MasterEditionArgs)
  | {
      type: 'ImmutableMetadata';
    }
  | {
      type: 'AddBlocker';
    }
  | ({
      type: 'VerifiedCreators';
    } & VerifiedCreatorsArgs);

export type AssetAddablePluginArgsV2 =
  | OwnerManagedPluginArgsV2
  | AuthorityManagedPluginArgsV2;
export type AssetAllPluginArgsV2 =
  | AssetAddablePluginArgsV2
  | CreateOnlyPluginArgsV2;
export type AssetPluginAuthorityPairArgsV2 = AssetAllPluginArgsV2 &
  AuthorityArgsV2;
export type AssetAddablePluginAuthorityPairArgsV2 = AssetAddablePluginArgsV2 &
  AuthorityArgsV2;

export type CollectionAddablePluginArgsV2 = AuthorityManagedPluginArgsV2;
export type CollectionAllPluginArgsV2 =
  | CreateOnlyPluginArgsV2
  | CollectionAddablePluginArgsV2;
export type CollectionPluginAuthorityPairArgsV2 = CollectionAllPluginArgsV2 &
  AuthorityArgsV2;
export type CollectionAddablePluginAuthorityPairArgsV2 =
  CollectionAddablePluginArgsV2 & AuthorityArgsV2;

export type FreezeDelegatePlugin = BasePlugin & FreezeDelegate;
export type BurnDelegatePlugin = BasePlugin & BurnDelegate;
export type TransferDelegatePlugin = BasePlugin & TransferDelegate;
export type UpdateDelegatePlugin = BasePlugin & UpdateDelegate;
export type PermanentFreezeDelegatePlugin = BasePlugin &
  PermanentFreezeDelegate;
export type AttributesPlugin = BasePlugin & Attributes;
export type PermanentTransferDelegatePlugin = BasePlugin &
  PermanentTransferDelegate;
export type PermanentBurnDelegatePlugin = BasePlugin & PermanentBurnDelegate;
export type EditionPlugin = BasePlugin & Edition;
export type MasterEditionPlugin = BasePlugin & MasterEdition;
export type AddBlockerPlugin = BasePlugin & AddBlocker;
export type ImmutableMetadataPlugin = BasePlugin & ImmutableMetadata;
export type VerifiedCreatorsPlugin = BasePlugin & VerifiedCreators;
export type AutographPlugin = BasePlugin & Autograph;
export type BubblegumV2Plugin = BasePlugin & BubblegumV2;
export type FreezeExecutePlugin = BasePlugin & FreezeExecute;

export type CommonPluginsList = {
  attributes?: AttributesPlugin;
  royalties?: RoyaltiesPlugin;
  updateDelegate?: UpdateDelegatePlugin;
  permanentFreezeDelegate?: PermanentFreezeDelegatePlugin;
  permanentTransferDelegate?: PermanentTransferDelegatePlugin;
  permanentBurnDelegate?: PermanentBurnDelegatePlugin;
  addBlocker?: AddBlockerPlugin;
  immutableMetadata?: ImmutableMetadataPlugin;
  autograph?: AutographPlugin;
  verifiedCreators?: VerifiedCreatorsPlugin;
  freezeExecute?: FreezeExecutePlugin;
};

export type AssetPluginsList = {
  freezeDelegate?: FreezeDelegatePlugin;
  burnDelegate?: BurnDelegatePlugin;
  transferDelegate?: TransferDelegatePlugin;
  edition?: EditionPlugin;
} & CommonPluginsList;

export type CollectionPluginsList = {
  masterEdition?: MasterEditionPlugin;
  bubblegumV2?: BubblegumV2Plugin;
} & CommonPluginsList;

export type PluginsList = AssetPluginsList & CollectionPluginsList;

export type GroupAddablePluginArgsV2 =
  | ({
      type: 'Attributes';
    } & AttributesArgs)
  | ({
      type: 'Autograph';
    } & AutographArgs)
  | ({
      type: 'VerifiedCreators';
    } & VerifiedCreatorsArgs);

export type GroupAllPluginArgsV2 = GroupAddablePluginArgsV2;
export type GroupPluginAuthorityPairArgsV2 = GroupAllPluginArgsV2 &
  AuthorityArgsV2;

export type GroupAddablePluginAuthorityPairArgsV2 = GroupAddablePluginArgsV2 &
  AuthorityArgsV2;

export type GroupPluginsList = {
  attributes?: AttributesPlugin;
  autograph?: AutographPlugin;
  verifiedCreators?: VerifiedCreatorsPlugin;
};<|MERGE_RESOLUTION|>--- conflicted
+++ resolved
@@ -13,11 +13,8 @@
   EditionArgs,
   FreezeDelegate,
   FreezeDelegateArgs,
-<<<<<<< HEAD
-=======
   FreezeExecute,
   FreezeExecuteArgs,
->>>>>>> 7022f76c
   ImmutableMetadata,
   PermanentBurnDelegate,
   PermanentFreezeDelegate,
