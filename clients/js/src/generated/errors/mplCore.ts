--- conflicted
+++ resolved
@@ -604,63 +604,69 @@
 codeToErrorMap.set(0x29, InvalidPluginOperationError);
 nameToErrorMap.set('InvalidPluginOperation', InvalidPluginOperationError);
 
-<<<<<<< HEAD
+/** CollectionMustBeEmpty: Collection must be empty to be burned */
+export class CollectionMustBeEmptyError extends ProgramError {
+  override readonly name: string = 'CollectionMustBeEmpty';
+
+  readonly code: number = 0x2a; // 42
+
+  constructor(program: Program, cause?: Error) {
+    super('Collection must be empty to be burned', program, cause);
+  }
+}
+codeToErrorMap.set(0x2a, CollectionMustBeEmptyError);
+nameToErrorMap.set('CollectionMustBeEmpty', CollectionMustBeEmptyError);
+
 /** TwoDataSources: Two data sources provided, only one is allowed */
 export class TwoDataSourcesError extends ProgramError {
   override readonly name: string = 'TwoDataSources';
-=======
-/** CollectionMustBeEmpty: Collection must be empty to be burned */
-export class CollectionMustBeEmptyError extends ProgramError {
-  override readonly name: string = 'CollectionMustBeEmpty';
->>>>>>> 3bb6c9b6
-
-  readonly code: number = 0x2a; // 42
-
-  constructor(program: Program, cause?: Error) {
-<<<<<<< HEAD
+
+  readonly code: number = 0x2b; // 43
+
+  constructor(program: Program, cause?: Error) {
     super('Two data sources provided, only one is allowed', program, cause);
   }
 }
-codeToErrorMap.set(0x2a, TwoDataSourcesError);
+codeToErrorMap.set(0x2b, TwoDataSourcesError);
 nameToErrorMap.set('TwoDataSources', TwoDataSourcesError);
 
 /** UnsupportedOperation: External Plugin does not support this operation */
 export class UnsupportedOperationError extends ProgramError {
   override readonly name: string = 'UnsupportedOperation';
 
-  readonly code: number = 0x2b; // 43
+  readonly code: number = 0x2c; // 44
 
   constructor(program: Program, cause?: Error) {
     super('External Plugin does not support this operation', program, cause);
   }
 }
-codeToErrorMap.set(0x2b, UnsupportedOperationError);
+codeToErrorMap.set(0x2c, UnsupportedOperationError);
 nameToErrorMap.set('UnsupportedOperation', UnsupportedOperationError);
 
 /** NoDataSources: No data sources provided, one is required */
 export class NoDataSourcesError extends ProgramError {
   override readonly name: string = 'NoDataSources';
 
-  readonly code: number = 0x2c; // 44
+  readonly code: number = 0x2d; // 45
 
   constructor(program: Program, cause?: Error) {
     super('No data sources provided, one is required', program, cause);
   }
 }
-codeToErrorMap.set(0x2c, NoDataSourcesError);
+codeToErrorMap.set(0x2d, NoDataSourcesError);
 nameToErrorMap.set('NoDataSources', NoDataSourcesError);
 
 /** InvalidPluginAdapterTarget: This plugin adapter cannot be added to an Asset */
 export class InvalidPluginAdapterTargetError extends ProgramError {
   override readonly name: string = 'InvalidPluginAdapterTarget';
 
-  readonly code: number = 0x2d; // 45
+  readonly code: number = 0x2e; // 46
 
   constructor(program: Program, cause?: Error) {
     super('This plugin adapter cannot be added to an Asset', program, cause);
   }
 }
-codeToErrorMap.set(0x2d, InvalidPluginAdapterTargetError);
+codeToErrorMap.set(0x2e, InvalidPluginAdapterTargetError);
 nameToErrorMap.set(
   'InvalidPluginAdapterTarget',
   InvalidPluginAdapterTargetError
@@ -670,7 +676,7 @@
 export class CannotAddDataSectionError extends ProgramError {
   override readonly name: string = 'CannotAddDataSection';
 
-  readonly code: number = 0x2e; // 46
+  readonly code: number = 0x2f; // 47
 
   constructor(program: Program, cause?: Error) {
     super(
@@ -680,15 +686,8 @@
     );
   }
 }
-codeToErrorMap.set(0x2e, CannotAddDataSectionError);
+codeToErrorMap.set(0x2f, CannotAddDataSectionError);
 nameToErrorMap.set('CannotAddDataSection', CannotAddDataSectionError);
-=======
-    super('Collection must be empty to be burned', program, cause);
-  }
-}
-codeToErrorMap.set(0x2a, CollectionMustBeEmptyError);
-nameToErrorMap.set('CollectionMustBeEmpty', CollectionMustBeEmptyError);
->>>>>>> 3bb6c9b6
 
 /**
  * Attempts to resolve a custom program error from the provided error code.
